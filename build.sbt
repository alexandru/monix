import com.typesafe.sbt.GitVersioning
import com.typesafe.tools.mima.core._
import com.typesafe.tools.mima.core.ProblemFilters._
import sbt.Keys.version
// For getting Scoverage out of the generated POM
import scala.xml.Elem
import scala.xml.transform.{RewriteRule, RuleTransformer}

addCommandAlias("ci-jvm-all", ";clean ;coreJVM/test:compile ;coreJVM/test ;mimaReportBinaryIssues ;unidoc")
addCommandAlias("ci-jvm",     ";clean ;coreJVM/test:compile ;coreJVM/test")
addCommandAlias("ci-js",      ";clean ;coreJS/test:compile  ;coreJS/test")
addCommandAlias("release",    ";project monix ;+clean ;+package ;+publishSigned ;sonatypeReleaseAll")

val catsVersion = "1.1.0"
<<<<<<< HEAD
val catsEffectVersion = "1.0.0-RC2-b180a99"
=======
val catsEffectVersion = "1.0.0-RC2"
>>>>>>> d9a62c55
val jcToolsVersion = "2.1.1"
val reactiveStreamsVersion = "1.0.2"
val scalaTestVersion = "3.0.4"
val minitestVersion = "2.1.1"

// The Monix version with which we must keep binary compatibility.
// https://github.com/typesafehub/migration-manager/wiki/Sbt-plugin
val monixSeries = "3.0.0-RC1"

lazy val doNotPublishArtifact = Seq(
  publishArtifact := false,
  publishArtifact in (Compile, packageDoc) := false,
  publishArtifact in (Compile, packageSrc) := false,
  publishArtifact in (Compile, packageBin) := false
)

lazy val warnUnusedImport = Seq(
  scalacOptions ++= {
    CrossVersion.partialVersion(scalaVersion.value) match {
      case Some((2, 10)) =>
        Seq()
      case Some((2, n)) if n >= 11 =>
        Seq("-Ywarn-unused-import")
    }
  },
  scalacOptions in (Compile, console) ~= {_.filterNot("-Ywarn-unused-import" == _)},
  scalacOptions in (Test, console) ~= {_.filterNot("-Ywarn-unused-import" == _)}
)

lazy val sharedSettings = warnUnusedImport ++ Seq(
  organization := "io.monix",
  scalaVersion := "2.12.4",
  crossScalaVersions := Seq("2.11.12", "2.12.4"),

  scalacOptions ++= Seq(
    // warnings
    "-unchecked", // able additional warnings where generated code depends on assumptions
    "-deprecation", // emit warning for usages of deprecated APIs
    "-feature", // emit warning usages of features that should be imported explicitly
    // Features enabled by default
    "-language:higherKinds",
    "-language:implicitConversions",
    "-language:experimental.macros",
    // possibly deprecated options
    "-Ywarn-inaccessible"
  ),

  // Force building with Java 8
  initialize := {
    if (sys.props("monix.requireJava8") != "false") {
      val required = "1.8"
      val current  = sys.props("java.specification.version")
      assert(current == required, s"Unsupported build JDK: java.specification.version $current != $required")
    }
  },

  // Targeting Java 6, but only for Scala <= 2.11
  javacOptions ++= (CrossVersion.partialVersion(scalaVersion.value) match {
    case Some((2, majorVersion)) if majorVersion <= 11 =>
      // generates code with the Java 6 class format
      Seq("-source", "1.6", "-target", "1.6")
    case _ =>
      // For 2.12 we are targeting the Java 8 class format
      Seq("-source", "1.8", "-target", "1.8")
  }),

  // Targeting Java 6, but only for Scala <= 2.11
  scalacOptions ++= (CrossVersion.partialVersion(scalaVersion.value) match {
    case Some((2, majorVersion)) if majorVersion <= 11 =>
      // generates code with the Java 6 class format
      Seq("-target:jvm-1.6")
    case _ =>
      // For 2.12 we are targeting the Java 8 class format
      Seq.empty
  }),

  // Linter
  scalacOptions ++= (CrossVersion.partialVersion(scalaVersion.value) match {
    case Some((2, majorVersion)) if majorVersion >= 11 =>
      Seq(
        // Turns all warnings into errors ;-)
        "-Xfatal-warnings",
        // Enables linter options
        "-Xlint:adapted-args", // warn if an argument list is modified to match the receiver
        "-Xlint:nullary-unit", // warn when nullary methods return Unit
        "-Xlint:inaccessible", // warn about inaccessible types in method signatures
        "-Xlint:nullary-override", // warn when non-nullary `def f()' overrides nullary `def f'
        "-Xlint:infer-any", // warn when a type argument is inferred to be `Any`
        "-Xlint:missing-interpolator", // a string literal appears to be missing an interpolator id
        "-Xlint:doc-detached", // a ScalaDoc comment appears to be detached from its element
        "-Xlint:private-shadow", // a private field (or class parameter) shadows a superclass field
        "-Xlint:type-parameter-shadow", // a local type parameter shadows a type already in scope
        "-Xlint:poly-implicit-overload", // parameterized overloaded implicit methods are not visible as view bounds
        "-Xlint:option-implicit", // Option.apply used implicit view
        "-Xlint:delayedinit-select", // Selecting member of DelayedInit
        "-Xlint:by-name-right-associative", // By-name parameter of right associative operator
        "-Xlint:package-object-classes", // Class or object defined in package object
        "-Xlint:unsound-match" // Pattern match may not be typesafe
      )
    case _ =>
      Seq.empty
  }),

  // Turning off fatal warnings for ScalaDoc, otherwise we can't release.
  scalacOptions in (Compile, doc) ~= (_ filterNot (_ == "-Xfatal-warnings")),

  // For working with partially-applied types
  addCompilerPlugin("org.spire-math" % "kind-projector" % "0.9.6" cross CrossVersion.binary),

    // ScalaDoc settings
  autoAPIMappings := true,
  scalacOptions in ThisBuild ++= Seq(
    // Note, this is used by the doc-source-url feature to determine the
    // relative path of a given source file. If it's not a prefix of a the
    // absolute path of the source file, the absolute path of that file
    // will be put into the FILE_SOURCE variable, which is
    // definitely not what we want.
    "-sourcepath", file(".").getAbsolutePath.replaceAll("[.]$", "")
  ),

  parallelExecution in Test := false,
  parallelExecution in IntegrationTest := false,
  testForkedParallel in Test := false,
  testForkedParallel in IntegrationTest := false,
  concurrentRestrictions in Global += Tags.limit(Tags.Test, 1),

  resolvers ++= Seq(
    "Typesafe Releases" at "http://repo.typesafe.com/typesafe/releases",
    Resolver.sonatypeRepo("releases")
  ),

  // https://github.com/sbt/sbt/issues/2654
  incOptions := incOptions.value.withLogRecompileOnMacro(false),

  // -- Settings meant for deployment on oss.sonatype.org
  sonatypeProfileName := organization.value,

  credentials += Credentials(
    "Sonatype Nexus Repository Manager",
    "oss.sonatype.org",
    sys.env.getOrElse("SONATYPE_USER", ""),
    sys.env.getOrElse("SONATYPE_PASS", "")
  ),

  publishMavenStyle := true,
  publishTo := Some(
    if (isSnapshot.value)
      Opts.resolver.sonatypeSnapshots
    else
      Opts.resolver.sonatypeStaging
  ),

  isSnapshot := version.value endsWith "SNAPSHOT",
  publishArtifact in Test := false,
  pomIncludeRepository := { _ => false }, // removes optional dependencies

  // For evicting Scoverage out of the generated POM
  // See: https://github.com/scoverage/sbt-scoverage/issues/153
  pomPostProcess := { (node: xml.Node) =>
    new RuleTransformer(new RewriteRule {
      override def transform(node: xml.Node): Seq[xml.Node] = node match {
        case e: Elem
          if e.label == "dependency" && e.child.exists(child => child.label == "groupId" && child.text == "org.scoverage") => Nil
        case _ => Seq(node)
      }
    }).transform(node).head
  },

  licenses := Seq("APL2" -> url("http://www.apache.org/licenses/LICENSE-2.0.txt")),
  homepage := Some(url("https://monix.io")),
  headerLicense := Some(HeaderLicense.Custom(
    """|Copyright (c) 2014-2018 by The Monix Project Developers.
       |See the project homepage at: https://monix.io
       |
       |Licensed under the Apache License, Version 2.0 (the "License");
       |you may not use this file except in compliance with the License.
       |You may obtain a copy of the License at
       |
       |    http://www.apache.org/licenses/LICENSE-2.0
       |
       |Unless required by applicable law or agreed to in writing, software
       |distributed under the License is distributed on an "AS IS" BASIS,
       |WITHOUT WARRANTIES OR CONDITIONS OF ANY KIND, either express or implied.
       |See the License for the specific language governing permissions and
       |limitations under the License."""
    .stripMargin)),

  scmInfo := Some(
    ScmInfo(
      url("https://github.com/monix/monix"),
      "scm:git@github.com:monix/monix.git"
    )),

  developers := List(
    Developer(
      id="alexelcu",
      name="Alexandru Nedelcu",
      email="noreply@alexn.org",
      url=url("https://alexn.org")
    ))
)

lazy val crossSettings = sharedSettings ++ Seq(
  unmanagedSourceDirectories in Compile += {
    baseDirectory.value.getParentFile / "shared" / "src" / "main" / "scala"
  },
  unmanagedSourceDirectories in Test += {
    baseDirectory.value.getParentFile / "shared" / "src" / "test" / "scala"
  }
)

def scalaPartV = Def setting (CrossVersion partialVersion scalaVersion.value)
lazy val crossVersionSharedSources: Seq[Setting[_]] =
  Seq(Compile, Test).map { sc =>
    (unmanagedSourceDirectories in sc) ++= {
      (unmanagedSourceDirectories in sc).value.map { dir =>
        scalaPartV.value match {
          case Some((2, y)) if y == 11 => new File(dir.getPath + "_2.11")
          case Some((2, y)) if y >= 12 => new File(dir.getPath + "_2.12")
        }
      }
    }
  }

lazy val requiredMacroDeps = Seq(
  libraryDependencies ++= Seq(
    scalaOrganization.value % "scala-reflect" % scalaVersion.value % Provided,
    scalaOrganization.value % "scala-compiler" % scalaVersion.value % Provided
  ))

lazy val unidocSettings = Seq(
  autoAPIMappings := true,
  unidocProjectFilter in (ScalaUnidoc, unidoc) :=
    inProjects(executionJVM, evalJVM, tailJVM, reactiveJVM),

  // Exclude monix.*.internal from ScalaDoc
  sources in (ScalaUnidoc, unidoc) ~= (_ filterNot { file =>
    // Exclude all internal Java files from documentation
    file.getCanonicalPath matches "^.*monix.+?internal.*?\\.java$"
  }),

  scalacOptions in (ScalaUnidoc, unidoc) +=
    "-Xfatal-warnings",
  scalacOptions in (ScalaUnidoc, unidoc) -=
    "-Ywarn-unused-import",
  scalacOptions in (ScalaUnidoc, unidoc) ++=
    Opts.doc.title(s"Monix"),
  scalacOptions in (ScalaUnidoc, unidoc) ++=
    Opts.doc.sourceUrl(s"https://github.com/monix/monix/tree/v${version.value}€{FILE_PATH}.scala"),
  scalacOptions in (ScalaUnidoc, unidoc) ++=
    Seq("-doc-root-content", file("rootdoc.txt").getAbsolutePath),
  scalacOptions in (ScalaUnidoc, unidoc) ++=
    Opts.doc.version(s"${version.value}")
)

lazy val testSettings = Seq(
  testFrameworks := Seq(new TestFramework("minitest.runner.Framework")),
  libraryDependencies ++= Seq(
    "io.monix" %%% "minitest-laws" % minitestVersion % Test,
    "org.typelevel" %%% "cats-laws" % catsVersion % Test,
    "org.typelevel" %%% "cats-effect-laws" % catsEffectVersion % Test
  )
)

lazy val javaExtensionsSettings = sharedSettings ++ testSettings ++ Seq(
  name := "monix-java"
)

lazy val scalaJSSettings = Seq(
  coverageExcludedFiles := ".*"
)

lazy val cmdlineProfile =
  sys.env.getOrElse("SBT_PROFILE", "")

def mimaSettings(projectName: String) = Seq(
  mimaPreviousArtifacts := Set("io.monix" %% projectName % monixSeries),
  mimaBinaryIssueFilters ++= Seq(
    // Breakage — relaxed requirement
    exclude[IncompatibleMethTypeProblem]("monix.execution.schedulers.TracingScheduler.apply"),
    // Breakage — changed Task#foreach signature
    exclude[IncompatibleResultTypeProblem]("monix.eval.Task.foreach"),
    // Breakage - changed type
    exclude[IncompatibleResultTypeProblem]("monix.execution.Cancelable.empty"),
    // Breakage — extra implicit param
    exclude[DirectMissingMethodProblem]("monix.eval.TaskInstancesLevel0.catsEffect"),
    exclude[DirectMissingMethodProblem]("monix.eval.instances.CatsConcurrentEffectForTask.this"),
    exclude[DirectMissingMethodProblem]("monix.eval.instances.CatsEffectForTask.this"),
    // Breakage - TaskApp
    exclude[IncompatibleResultTypeProblem]("monix.eval.TaskApp.options"),
    exclude[IncompatibleResultTypeProblem]("monix.eval.TaskApp.scheduler"),
    exclude[ReversedMissingMethodProblem]("monix.eval.TaskApp.options"),
    exclude[ReversedMissingMethodProblem]("monix.eval.TaskApp.scheduler"),
    // Breakage - moved deprecated methods back into Task's class for better compatibility
    exclude[DirectMissingMethodProblem]("monix.eval.Task.DeprecatedExtensions"),
    exclude[MissingClassProblem]("monix.eval.Task$DeprecatedExtensions"),
    exclude[MissingClassProblem]("monix.eval.Task$DeprecatedExtensions$"),
    // Breakage - PR #675: switch to standard NonFatal
    exclude[MissingClassProblem]("monix.execution.misc.NonFatal$"),
    exclude[MissingClassProblem]("monix.execution.misc.NonFatal"),
      // Semi-Breakage - new method in sealed class
    exclude[ReversedMissingMethodProblem]("monix.execution.cancelables.StackedCancelable.tryReactivate"),
    // Internals ...
    exclude[DirectMissingMethodProblem]("monix.eval.Task#MaterializeTask.recover"),
    exclude[DirectMissingMethodProblem]("monix.eval.Coeval#MaterializeCoeval.recover"),
    exclude[DirectMissingMethodProblem]("monix.eval.Coeval#AttemptCoeval.recover"),
    exclude[DirectMissingMethodProblem]("monix.eval.Task#AttemptTask.recover"),
    exclude[DirectMissingMethodProblem]("monix.eval.internal.StackFrame.recover"),
    exclude[ReversedMissingMethodProblem]("monix.eval.internal.StackFrame.recover"),
    exclude[DirectMissingMethodProblem]("monix.eval.internal.StackFrame.errorHandler"),
    exclude[DirectMissingMethodProblem]("monix.eval.internal.StackFrame.fold"),
    exclude[DirectMissingMethodProblem]("monix.eval.internal.TaskBracket#ReleaseRecover.recover"),
    exclude[DirectMissingMethodProblem]("monix.eval.internal.TaskBracket#ReleaseRecover.this"),
    exclude[DirectMissingMethodProblem]("monix.eval.internal.CoevalBracket#ReleaseRecover.recover"),
    exclude[DirectMissingMethodProblem]("monix.eval.internal.CoevalBracket#ReleaseRecover.this"),
    exclude[DirectMissingMethodProblem]("monix.eval.internal.TaskBracket.apply"),
    exclude[DirectMissingMethodProblem]("monix.eval.internal.TaskEffect.runAsync"),
    exclude[DirectMissingMethodProblem]("monix.eval.internal.TaskEffect.runCancelable"),
    exclude[MissingClassProblem]("monix.eval.internal.CoevalBracket$ReleaseFrame"),
    exclude[MissingClassProblem]("monix.eval.internal.TaskBracket$ReleaseFrame"),
    exclude[MissingClassProblem]("monix.eval.internal.StackFrame$Fold"),
    exclude[DirectMissingMethodProblem]("monix.eval.internal.StackFrame#ErrorHandler.recover"),
    exclude[DirectMissingMethodProblem]("monix.eval.internal.CoevalBracket.apply"),
    exclude[DirectMissingMethodProblem]("monix.eval.internal.TaskCreate.apply"),
    exclude[DirectMissingMethodProblem]("monix.eval.Task#Async.apply"),
    exclude[DirectMissingMethodProblem]("monix.eval.Task#Async.copy"),
    exclude[DirectMissingMethodProblem]("monix.eval.Task#Async.this"),
    exclude[MissingClassProblem]("monix.eval.internal.TaskRunLoop$RestartCallback"),
    exclude[IncompatibleMethTypeProblem]("monix.eval.internal.TaskRunLoop.executeAsyncTask"),
    exclude[IncompatibleMethTypeProblem]("monix.eval.internal.TaskRunLoop.restartAsync"),
    exclude[IncompatibleMethTypeProblem]("monix.eval.internal.TaskRunLoop.startFull"),
    exclude[DirectMissingMethodProblem]("monix.eval.internal.TaskEffect.cancelable"),
    exclude[DirectMissingMethodProblem]("monix.eval.internal.TaskEffect.async"),
    exclude[DirectMissingMethodProblem]("monix.execution.internal.collection.ArrayStack.currentCapacity"),
    exclude[DirectMissingMethodProblem]("monix.execution.internal.collection.ArrayStack.minimumCapacity"),
    exclude[DirectMissingMethodProblem]("monix.execution.internal.collection.ArrayStack.size"),
    exclude[DirectMissingMethodProblem]("monix.eval.internal.TaskStart.apply"),
    exclude[MissingClassProblem]("monix.eval.internal.TaskEffect$CreateCallback"),
    exclude[IncompatibleResultTypeProblem]("monix.execution.internal.collection.ArrayStack.clone"),
    exclude[MissingTypesProblem]("monix.execution.internal.collection.ArrayStack"),
    exclude[DirectMissingMethodProblem]("monix.eval.internal.TaskCancellation#RaiseCancelable.this"),
    exclude[MissingClassProblem]("monix.eval.internal.TaskBracket$ReleaseRecover")
  )
)

def profile: Project ⇒ Project = pr => cmdlineProfile match {
  case "coverage" => pr
  case _ => pr.disablePlugins(scoverage.ScoverageSbtPlugin)
      .enablePlugins(AutomateHeaderPlugin)
}

lazy val monix = project.in(file("."))
  .enablePlugins(ScalaUnidocPlugin)
  .configure(profile)
  .aggregate(coreJVM, coreJS)
  .settings(sharedSettings)
  .settings(doNotPublishArtifact)
  .settings(unidocSettings)

lazy val coreJVM = project.in(file("monix/jvm"))
  .configure(profile)
  .dependsOn(executionJVM, evalJVM, tailJVM, reactiveJVM, javaJVM)
  .aggregate(executionJVM, evalJVM, tailJVM, reactiveJVM, javaJVM)
  .settings(crossSettings)
  .settings(name := "monix")

lazy val coreJS = project.in(file("monix/js"))
  .configure(profile)
  .enablePlugins(ScalaJSPlugin)
  .dependsOn(executionJS, evalJS, tailJS, reactiveJS)
  .aggregate(executionJS, evalJS, tailJS, reactiveJS)
  .settings(crossSettings)
  .settings(scalaJSSettings)
  .settings(name := "monix")

lazy val executionCommon = crossVersionSharedSources ++ Seq(
  name := "monix-execution",
  // Filtering out breaking changes from 3.0.0
  libraryDependencies += "org.typelevel" %%% "cats-effect" % catsEffectVersion
)

lazy val executionJVM = project.in(file("monix-execution/jvm"))
  .configure(profile)
  .settings(crossSettings)
  .settings(testSettings)
  .settings(requiredMacroDeps)
  .settings(executionCommon)
  .settings(libraryDependencies += "org.reactivestreams" % "reactive-streams" % reactiveStreamsVersion)
  .settings(mimaSettings("monix-execution"))

lazy val executionJS = project.in(file("monix-execution/js"))
  .enablePlugins(ScalaJSPlugin)
  .configure(profile)
  .settings(crossSettings)
  .settings(scalaJSSettings)
  .settings(testSettings)
  .settings(requiredMacroDeps)
  .settings(executionCommon)

lazy val evalCommon =
  crossSettings ++ testSettings ++ Seq(
    name := "monix-eval"
  )

lazy val evalJVM = project.in(file("monix-eval/jvm"))
  .configure(profile)
  .dependsOn(executionJVM % "compile->compile; test->test")
  .settings(evalCommon)
  .settings(mimaSettings("monix-eval"))

lazy val evalJS = project.in(file("monix-eval/js"))
  .enablePlugins(ScalaJSPlugin)
  .configure(profile)
  .dependsOn(executionJS % "compile->compile; test->test")
  .settings(scalaJSSettings)
  .settings(evalCommon)

lazy val tailCommon =
  crossSettings ++ testSettings ++ Seq(
    name := "monix-tail"
  )

lazy val tailJVM = project.in(file("monix-tail/jvm"))
  .configure(profile)
  .dependsOn(evalJVM % "compile->compile; test->test")
  .dependsOn(executionJVM)
  .settings(tailCommon)

lazy val tailJS = project.in(file("monix-tail/js"))
  .enablePlugins(ScalaJSPlugin)
  .configure(profile)
  .dependsOn(evalJS % "compile->compile; test->test")
  .dependsOn(executionJS)
  .settings(scalaJSSettings)
  .settings(tailCommon)

lazy val reactiveCommon =
  crossSettings ++ testSettings ++ Seq(
    name := "monix-reactive"
  )

lazy val reactiveJVM = project.in(file("monix-reactive/jvm"))
  .configure(profile)
  .dependsOn(executionJVM, evalJVM % "compile->compile; test->test")
  .settings(reactiveCommon)
  .settings(libraryDependencies += "org.jctools" % "jctools-core" % jcToolsVersion)
  .settings(mimaSettings("monix-reactive"))

lazy val reactiveJS = project.in(file("monix-reactive/js"))
  .enablePlugins(ScalaJSPlugin)
  .configure(profile)
  .dependsOn(executionJS, evalJS % "compile->compile; test->test")
  .settings(reactiveCommon)
  .settings(scalaJSSettings)

lazy val javaJVM = project.in(file("monix-java"))
  .configure(profile)
  .dependsOn(executionJVM % "provided->compile; test->test")
  .dependsOn(evalJVM % "provided->compile; test->test")
  .settings(javaExtensionsSettings)

lazy val reactiveTests = project.in(file("reactiveTests"))
  .configure(profile)
  .dependsOn(coreJVM)
  .settings(sharedSettings)
  .settings(doNotPublishArtifact)
  .settings(
    libraryDependencies ++= Seq(
      "org.reactivestreams" % "reactive-streams-tck" % reactiveStreamsVersion % Test,
      "org.scalatest" %% "scalatest" % scalaTestVersion % Test
    ))

lazy val benchmarksPrev = project.in(file("benchmarks/vprev"))
  .configure(profile)
  .enablePlugins(JmhPlugin)
  .settings(crossSettings)
  .settings(sharedSettings)
  .settings(doNotPublishArtifact)
  .settings(
    libraryDependencies += "io.monix" %% "monix" % "3.0.0-RC1"
  )

lazy val benchmarksNext = project.in(file("benchmarks/vnext"))
  .configure(profile)
  .dependsOn(coreJVM)
  .enablePlugins(JmhPlugin)
  .settings(crossSettings)
  .settings(sharedSettings)
  .settings(doNotPublishArtifact)

//------------- For Release

enablePlugins(GitVersioning)

/* The BaseVersion setting represents the in-development (upcoming) version,
 * as an alternative to SNAPSHOTS.
 */
git.baseVersion := "3.0.0"

val ReleaseTag = """^v(\d+\.\d+(?:\.\d+(?:[-.]\w+)?)?)$""".r
git.gitTagToVersionNumber := {
  case ReleaseTag(v) => Some(v)
  case _ => None
}

git.formattedShaVersion := {
  val suffix = git.makeUncommittedSignifierSuffix(git.gitUncommittedChanges.value, git.uncommittedSignifier.value)

  git.gitHeadCommit.value map { _.substring(0, 7) } map { sha =>
    git.baseVersion.value + "-" + sha + suffix
  }
}<|MERGE_RESOLUTION|>--- conflicted
+++ resolved
@@ -12,11 +12,7 @@
 addCommandAlias("release",    ";project monix ;+clean ;+package ;+publishSigned ;sonatypeReleaseAll")
 
 val catsVersion = "1.1.0"
-<<<<<<< HEAD
-val catsEffectVersion = "1.0.0-RC2-b180a99"
-=======
 val catsEffectVersion = "1.0.0-RC2"
->>>>>>> d9a62c55
 val jcToolsVersion = "2.1.1"
 val reactiveStreamsVersion = "1.0.2"
 val scalaTestVersion = "3.0.4"
@@ -436,7 +432,8 @@
 
 lazy val tailCommon =
   crossSettings ++ testSettings ++ Seq(
-    name := "monix-tail"
+    name := "monix-tail",
+    scalacOptions ~= (_ filterNot (_ == "-Xfatal-warnings"))
   )
 
 lazy val tailJVM = project.in(file("monix-tail/jvm"))
