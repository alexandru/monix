import com.typesafe.sbt.GitVersioning
import sbt.Keys.version

val allProjects = List(
  "execution",
  "catnap",
  "eval",
  "tail",
  "reactive",
  "java"
)

val benchmarkProjects = List(
  // Enable after 2.13 version is released for previous version
  // "benchmarksPrev",
  "benchmarksNext"
).map(_ + "/compile")

addCommandAlias("ci",          ";ci-jvm ;ci-js")
addCommandAlias("ci-all",      ";ci-jvm ;ci-js ;mimaReportBinaryIssues ;unidoc")
addCommandAlias("ci-js",       s";clean ;coreJS/test:compile ;${(allProjects.filter(_ != "java").map(_ + "JS/test") ++ benchmarkProjects).mkString(" ;")}")
addCommandAlias("ci-jvm",      s";clean ;coreJVM/test:compile ;${(allProjects.map(_ + "JVM/test") ++ benchmarkProjects).mkString(" ;")}")
addCommandAlias("ci-jvm-mima", s";ci-jvm ;mimaReportBinaryIssues")
addCommandAlias("ci-jvm-all",  s";ci-jvm-mima ;unidoc; scalafmtCheck; test:scalafmtCheck; scalafmtSbtCheck")
addCommandAlias("release",     ";project monix ;+clean ;+package ;+publishSigned")

<<<<<<< HEAD
val catsVersion = "2.0.0-M1"
val catsEffectVersion = "2.0.0-M1"
=======
val catsVersion = "1.6.1"
val catsEffectVersion = "1.3.1"
>>>>>>> 3a49a32f
val catsEffectLawsVersion = catsEffectVersion
val jcToolsVersion = "2.1.2"
val reactiveStreamsVersion = "1.0.2"
def scalaTestVersion(scalaVersion: String) = CrossVersion.partialVersion(scalaVersion) match {
  case Some((2, v)) if v >= 13 => "3.0.6-SNAP5"
  case _                       => "3.0.4"
}
val minitestVersion = "2.4.0"

// The Monix version with which we must keep binary compatibility.
// https://github.com/typesafehub/migration-manager/wiki/Sbt-plugin
val monixSeries = "3.0.0-RC2"

lazy val doNotPublishArtifact = Seq(
  publishArtifact := false,
  publishArtifact in (Compile, packageDoc) := false,
  publishArtifact in (Compile, packageSrc) := false,
  publishArtifact in (Compile, packageBin) := false
)

lazy val warnUnusedImport = Seq(
  scalacOptions ++= {
    CrossVersion.partialVersion(scalaVersion.value) match {
      case Some((2, 11)) =>
        Seq("-Ywarn-unused-import")
      case _ =>
        Seq("-Ywarn-unused:imports")
    }
  },
  scalacOptions in (Compile, console) --= Seq("-Ywarn-unused-import", "-Ywarn-unused:imports"),
  scalacOptions in Test --= Seq("-Ywarn-unused-import", "-Ywarn-unused:imports")
)

lazy val sharedSettings = warnUnusedImport ++ Seq(
  organization := "io.monix",
  scalaVersion := "2.12.8",
  crossScalaVersions := Seq("2.11.12", "2.12.8", "2.13.0-RC1"),

  scalacOptions ++= Seq(
    // warnings
    "-unchecked", // able additional warnings where generated code depends on assumptions
    "-deprecation", // emit warning for usages of deprecated APIs
    "-feature", // emit warning usages of features that should be imported explicitly
    // Features enabled by default
    "-language:higherKinds",
    "-language:implicitConversions",
    "-language:experimental.macros",
  ),

  scalacOptions ++= (CrossVersion.partialVersion(scalaVersion.value) match {
    case Some((2, v)) if v <= 12 =>
      Seq(
        // possibly deprecated options
        "-Ywarn-inaccessible",
        // absolutely necessary for Iterant
        "-Ypartial-unification",
      )
    case _ =>
      Seq(
        "-Ymacro-annotations",
      )
  }),

  // Force building with Java 8
  initialize := {
    if (sys.props("monix.requireJava8") != "false") {
      val required = "1.8"
      val current  = sys.props("java.specification.version")
      assert(current == required, s"Unsupported build JDK: java.specification.version $current != $required")
    }
  },

  // Targeting Java 6, but only for Scala <= 2.11
  javacOptions ++= (CrossVersion.partialVersion(scalaVersion.value) match {
    case Some((2, majorVersion)) if majorVersion <= 11 =>
      // generates code with the Java 6 class format
      Seq("-source", "1.6", "-target", "1.6")
    case _ =>
      // For 2.12 we are targeting the Java 8 class format
      Seq("-source", "1.8", "-target", "1.8")
  }),

  // Targeting Java 6, but only for Scala <= 2.11
  scalacOptions ++= (CrossVersion.partialVersion(scalaVersion.value) match {
    case Some((2, majorVersion)) if majorVersion <= 11 =>
      // generates code with the Java 6 class format
      Seq("-target:jvm-1.6")
    case _ =>
      // For 2.12 we are targeting the Java 8 class format
      Seq.empty
  }),

  // Linter
  scalacOptions ++= Seq(
    // Turns all warnings into errors ;-)
    "-Xfatal-warnings",
    // Enables linter options
    "-Xlint:adapted-args", // warn if an argument list is modified to match the receiver
    "-Xlint:nullary-unit", // warn when nullary methods return Unit
    "-Xlint:nullary-override", // warn when non-nullary `def f()' overrides nullary `def f'
    "-Xlint:infer-any", // warn when a type argument is inferred to be `Any`
    "-Xlint:missing-interpolator", // a string literal appears to be missing an interpolator id
    "-Xlint:doc-detached", // a ScalaDoc comment appears to be detached from its element
    "-Xlint:private-shadow", // a private field (or class parameter) shadows a superclass field
    "-Xlint:type-parameter-shadow", // a local type parameter shadows a type already in scope
    "-Xlint:poly-implicit-overload", // parameterized overloaded implicit methods are not visible as view bounds
    "-Xlint:option-implicit", // Option.apply used implicit view
    "-Xlint:delayedinit-select", // Selecting member of DelayedInit
    "-Xlint:package-object-classes", // Class or object defined in package object
  ),
  scalacOptions ++= (CrossVersion.partialVersion(scalaVersion.value) match {
    case Some((2, majorVersion)) if majorVersion <= 12 =>
      Seq(
        "-Xlint:inaccessible", // warn about inaccessible types in method signatures
        "-Xlint:by-name-right-associative", // By-name parameter of right associative operator
        "-Xlint:unsound-match" // Pattern match may not be typesafe
      )
    case _ =>
      Seq.empty
  }),

  // Turning off fatal warnings for ScalaDoc, otherwise we can't release.
  scalacOptions in (Compile, doc) ~= (_ filterNot (_ == "-Xfatal-warnings")),

  // For working with partially-applied types
  addCompilerPlugin("org.typelevel" % "kind-projector" % "0.10.0" cross CrossVersion.binary),

  // ScalaDoc settings
  autoAPIMappings := true,
  scalacOptions in ThisBuild ++= Seq(
    // Note, this is used by the doc-source-url feature to determine the
    // relative path of a given source file. If it's not a prefix of a the
    // absolute path of the source file, the absolute path of that file
    // will be put into the FILE_SOURCE variable, which is
    // definitely not what we want.
    "-sourcepath", file(".").getAbsolutePath.replaceAll("[.]$", "")
  ),

  parallelExecution in Test := false,
  parallelExecution in IntegrationTest := false,
  parallelExecution in ThisBuild := false,
  testForkedParallel in Test := false,
  testForkedParallel in IntegrationTest := false,
  testForkedParallel in ThisBuild := false,
  concurrentRestrictions in Global += Tags.limit(Tags.Test, 1),

  resolvers ++= Seq(
    "Typesafe Releases" at "http://repo.typesafe.com/typesafe/releases",
    Resolver.sonatypeRepo("releases")
  ),

  // https://github.com/sbt/sbt/issues/2654
  incOptions := incOptions.value.withLogRecompileOnMacro(false),

  // -- Settings meant for deployment on oss.sonatype.org
  sonatypeProfileName := organization.value,

  credentials += Credentials(
    "Sonatype Nexus Repository Manager",
    "oss.sonatype.org",
    sys.env.getOrElse("SONATYPE_USER", ""),
    sys.env.getOrElse("SONATYPE_PASS", "")
  ),

  publishMavenStyle := true,
  publishTo := Some(
    if (isSnapshot.value)
      Opts.resolver.sonatypeSnapshots
    else
      Opts.resolver.sonatypeStaging
  ),

  isSnapshot := version.value endsWith "SNAPSHOT",
  publishArtifact in Test := false,
  pomIncludeRepository := { _ => false }, // removes optional dependencies

  licenses := Seq("APL2" -> url("http://www.apache.org/licenses/LICENSE-2.0.txt")),
  homepage := Some(url("https://monix.io")),
  headerLicense := Some(HeaderLicense.Custom(
    """|Copyright (c) 2014-2019 by The Monix Project Developers.
       |See the project homepage at: https://monix.io
       |
       |Licensed under the Apache License, Version 2.0 (the "License");
       |you may not use this file except in compliance with the License.
       |You may obtain a copy of the License at
       |
       |    http://www.apache.org/licenses/LICENSE-2.0
       |
       |Unless required by applicable law or agreed to in writing, software
       |distributed under the License is distributed on an "AS IS" BASIS,
       |WITHOUT WARRANTIES OR CONDITIONS OF ANY KIND, either express or implied.
       |See the License for the specific language governing permissions and
       |limitations under the License."""
    .stripMargin)),

  scmInfo := Some(
    ScmInfo(
      url("https://github.com/monix/monix"),
      "scm:git@github.com:monix/monix.git"
    )),

  developers := List(
    Developer(
      id="alexelcu",
      name="Alexandru Nedelcu",
      email="noreply@alexn.org",
      url=url("https://alexn.org")
    ))
)

lazy val crossSettings = sharedSettings ++ Seq(
  unmanagedSourceDirectories in Compile += {
    baseDirectory.value.getParentFile / "shared" / "src" / "main" / "scala"
  },
  unmanagedSourceDirectories in Test += {
    baseDirectory.value.getParentFile / "shared" / "src" / "test" / "scala"
  }
)

def scalaPartV = Def setting (CrossVersion partialVersion scalaVersion.value)
lazy val crossVersionSharedSources: Seq[Setting[_]] =
  Seq(Compile, Test).map { sc =>
    (unmanagedSourceDirectories in sc) ++= {
      (unmanagedSourceDirectories in sc).value.flatMap { dir =>
        Seq(
          scalaPartV.value match {
            case Some((2, y)) if y == 11 => new File(dir.getPath + "_2.11")
            case Some((2, y)) if y == 12 => new File(dir.getPath + "_2.12")
            case Some((2, y)) if y >= 13 => new File(dir.getPath + "_2.13")
          },

          scalaPartV.value match {
            case Some((2, n)) if n >= 12 => new File(dir.getPath + "_2.12+")
            case _                       => new File(dir.getPath + "_2.12-")
          },

          scalaPartV.value match {
            case Some((2, n)) if n >= 13 => new File(dir.getPath + "_2.13+")
            case _                       => new File(dir.getPath + "_2.13-")
          },
        )
      }
    }
  }

lazy val requiredMacroDeps = Seq(
  libraryDependencies ++= Seq(
    scalaOrganization.value % "scala-reflect" % scalaVersion.value % Provided,
    scalaOrganization.value % "scala-compiler" % scalaVersion.value % Provided
  ))

lazy val unidocSettings = Seq(
  unidocProjectFilter in (ScalaUnidoc, unidoc) :=
    inProjects(executionJVM, catnapJVM, evalJVM, tailJVM, reactiveJVM),

  // Exclude monix.*.internal from ScalaDoc
  sources in (ScalaUnidoc, unidoc) ~= (_ filterNot { file =>
    // Exclude all internal Java files from documentation
    file.getCanonicalPath matches "^.*monix.+?internal.*?\\.java$"
  }),

  scalacOptions in (ScalaUnidoc, unidoc) +=
    "-Xfatal-warnings",
  scalacOptions in (ScalaUnidoc, unidoc) --=
    Seq("-Ywarn-unused-import", "-Ywarn-unused:imports"),
  scalacOptions in (ScalaUnidoc, unidoc) ++=
    Opts.doc.title(s"Monix"),
  scalacOptions in (ScalaUnidoc, unidoc) ++=
    Opts.doc.sourceUrl(s"https://github.com/monix/monix/tree/v${version.value}€{FILE_PATH}.scala"),
  scalacOptions in (ScalaUnidoc, unidoc) ++=
    Seq("-doc-root-content", file("rootdoc.txt").getAbsolutePath),
  scalacOptions in (ScalaUnidoc, unidoc) ++=
    Opts.doc.version(s"${version.value}")
)

lazy val testSettings = Seq(
  testFrameworks := Seq(new TestFramework("minitest.runner.Framework")),
  libraryDependencies ++= Seq(
    "io.monix" %%% "minitest-laws-legacy" % minitestVersion % Test,
    "org.typelevel" %%% "cats-laws" % catsVersion % Test,
    "org.typelevel" %%% "cats-effect-laws" % catsEffectVersion % Test
  )
)

lazy val javaExtensionsSettings = sharedSettings ++ testSettings ++ Seq(
  name := "monix-java"
)

lazy val scalaJSSettings = Seq(
  // Use globally accessible (rather than local) source paths in JS source maps
  scalacOptions += {
    val tagOrHash =
      if (isSnapshot.value) git.gitHeadCommit.value.get
      else s"v${git.baseVersion.value}"
    val l = (baseDirectory in LocalRootProject).value.toURI.toString
    val g = s"https://raw.githubusercontent.com/monix/monix/$tagOrHash/"
    s"-P:scalajs:mapSourceURI:$l->$g"
  }
)

lazy val cmdlineProfile =
  sys.env.getOrElse("SBT_PROFILE", "")

def mimaSettings(projectName: String) = Seq(
  mimaPreviousArtifacts := Set("io.monix" %% projectName % monixSeries),
  mimaBinaryIssueFilters ++= MimaFilters.changesFor_3_0_0
)

def profile: Project => Project = pr => cmdlineProfile match {
  case _ =>
    pr.enablePlugins(AutomateHeaderPlugin)
}

lazy val doctestTestSettings = Seq(
  doctestTestFramework := DoctestTestFramework.Minitest,
  doctestIgnoreRegex := Some(s".*TaskApp.scala|.*reactive.internal.(builders|operators|rstreams).*"),
  doctestOnlyCodeBlocksMode := true
)

lazy val monix = project.in(file("."))
  .enablePlugins(ScalaUnidocPlugin)
  .configure(profile)
  .aggregate(coreJVM, coreJS)
  .settings(sharedSettings)
  .settings(doNotPublishArtifact)
  .settings(unidocSettings)

lazy val coreJVM = project.in(file("monix/jvm"))
  .configure(profile)
  .dependsOn(executionJVM, catnapJVM, evalJVM, tailJVM, reactiveJVM, javaJVM)
  .aggregate(executionJVM, catnapJVM, evalJVM, tailJVM, reactiveJVM, javaJVM)
  .settings(crossSettings)
  .settings(name := "monix")

lazy val coreJS = project.in(file("monix/js"))
  .configure(profile)
  .enablePlugins(ScalaJSPlugin)
  .dependsOn(executionJS, catnapJS, evalJS, tailJS, reactiveJS)
  .aggregate(executionJS, catnapJS, evalJS, tailJS, reactiveJS)
  .settings(crossSettings)
  .settings(scalaJSSettings)
  .settings(name := "monix")

lazy val executionCommon = crossVersionSharedSources ++ Seq(
  name := "monix-execution"
)

lazy val executionJVM = project.in(file("monix-execution/jvm"))
  .configure(profile)
  .settings(crossSettings)
  .settings(testSettings)
  .settings(requiredMacroDeps)
  .settings(executionCommon)
  .settings(libraryDependencies += "org.jctools" % "jctools-core" % jcToolsVersion)
  .settings(libraryDependencies += "org.reactivestreams" % "reactive-streams" % reactiveStreamsVersion)
  .settings(mimaSettings("monix-execution"))

lazy val executionJS = project.in(file("monix-execution/js"))
  .enablePlugins(ScalaJSPlugin)
  .configure(profile)
  .settings(crossSettings)
  .settings(scalaJSSettings)
  .settings(testSettings)
  .settings(requiredMacroDeps)
  .settings(executionCommon)

lazy val catnapCommon =
  crossSettings ++ crossVersionSharedSources ++ testSettings ++ Seq(
    name := "monix-catnap",
    libraryDependencies += "org.typelevel" %%% "cats-effect" % catsEffectVersion
)

lazy val catnapJVM = project.in(file("monix-catnap/jvm"))
  .configure(profile)
  .dependsOn(executionJVM % "compile->compile; test->test")
  .settings(catnapCommon)
  .settings(mimaSettings("monix-catnap"))
  .settings(doctestTestSettings)

lazy val catnapJS = project.in(file("monix-catnap/js"))
  .enablePlugins(ScalaJSPlugin)
  .configure(profile)
  .dependsOn(executionJS % "compile->compile; test->test")
  .settings(scalaJSSettings)
  .settings(catnapCommon)

lazy val evalCommon =
  crossSettings ++ crossVersionSharedSources ++ testSettings ++
    Seq(
      name := "monix-eval"
    )

lazy val evalJVM = project.in(file("monix-eval/jvm"))
  .configure(profile)
  .dependsOn(executionJVM % "compile->compile; test->test")
  .dependsOn(catnapJVM)
  .settings(evalCommon)
  .settings(mimaSettings("monix-eval"))
  .settings(doctestTestSettings)

lazy val evalJS = project.in(file("monix-eval/js"))
  .enablePlugins(ScalaJSPlugin)
  .configure(profile)
  .dependsOn(executionJS % "compile->compile; test->test")
  .dependsOn(catnapJS)
  .settings(scalaJSSettings)
  .settings(evalCommon)

lazy val tailCommon =
  crossSettings ++ testSettings ++ Seq(
    name := "monix-tail"
  )

lazy val tailJVM = project.in(file("monix-tail/jvm"))
  .configure(profile)
  .dependsOn(evalJVM % "test->test")
  .dependsOn(catnapJVM)
  .settings(tailCommon)
  .settings(doctestTestSettings)
  .settings(mimaSettings("monix-tail"))

lazy val tailJS = project.in(file("monix-tail/js"))
  .enablePlugins(ScalaJSPlugin)
  .configure(profile)
  .dependsOn(evalJS % "test->test")
  .dependsOn(catnapJS)
  .settings(scalaJSSettings)
  .settings(tailCommon)

lazy val reactiveCommon =
  crossSettings ++ testSettings ++ Seq(
    name := "monix-reactive"
  )

lazy val reactiveJVM = project.in(file("monix-reactive/jvm"))
  .configure(profile)
  .dependsOn(executionJVM, evalJVM % "compile->compile; test->test")
  .settings(reactiveCommon)
  .settings(mimaSettings("monix-reactive"))
  .settings(doctestTestSettings)

lazy val reactiveJS = project.in(file("monix-reactive/js"))
  .enablePlugins(ScalaJSPlugin)
  .configure(profile)
  .dependsOn(executionJS, evalJS % "compile->compile; test->test")
  .settings(reactiveCommon)
  .settings(scalaJSSettings)

lazy val javaJVM = project.in(file("monix-java"))
  .configure(profile)
  .dependsOn(executionJVM % "provided->compile; test->test")
  .dependsOn(evalJVM % "provided->compile; test->test")
  .settings(javaExtensionsSettings)

lazy val reactiveTests = project.in(file("reactiveTests"))
  .configure(profile)
  .dependsOn(coreJVM)
  .settings(sharedSettings)
  .settings(doNotPublishArtifact)
  .settings(
    libraryDependencies ++= Seq(
      "org.reactivestreams" % "reactive-streams-tck" % reactiveStreamsVersion % Test,
      "org.scalatest" %% "scalatest" % scalaTestVersion(scalaVersion.value) % Test
    ))

lazy val benchmarksPrev = project.in(file("benchmarks/vprev"))
  .configure(profile)
  .enablePlugins(JmhPlugin)
  .settings(crossSettings)
  .settings(sharedSettings)
  .settings(doNotPublishArtifact)
  .settings(
    libraryDependencies += "io.monix" %% "monix" % "3.0.0-RC1"
  )

lazy val benchmarksNext = project.in(file("benchmarks/vnext"))
  .configure(profile)
  .dependsOn(coreJVM)
  .enablePlugins(JmhPlugin)
  .settings(crossSettings)
  .settings(sharedSettings)
  .settings(doNotPublishArtifact)

//------------- For Release

enablePlugins(GitVersioning)

/* The BaseVersion setting represents the in-development (upcoming) version,
 * as an alternative to SNAPSHOTS.
 */
git.baseVersion := "3.0.0-RC3"

val ReleaseTag = """^v(\d+\.\d+(?:\.\d+(?:[-.]\w+)?)?)$""".r
git.gitTagToVersionNumber := {
  case ReleaseTag(v) => Some(v)
  case _ => None
}

git.formattedShaVersion := {
  val suffix = git.makeUncommittedSignifierSuffix(git.gitUncommittedChanges.value, git.uncommittedSignifier.value)

  git.gitHeadCommit.value map { _.substring(0, 7) } map { sha =>
    git.baseVersion.value + "-" + sha + suffix
  }
}
<|MERGE_RESOLUTION|>--- conflicted
+++ resolved
@@ -24,13 +24,8 @@
 addCommandAlias("ci-jvm-all",  s";ci-jvm-mima ;unidoc; scalafmtCheck; test:scalafmtCheck; scalafmtSbtCheck")
 addCommandAlias("release",     ";project monix ;+clean ;+package ;+publishSigned")
 
-<<<<<<< HEAD
 val catsVersion = "2.0.0-M1"
 val catsEffectVersion = "2.0.0-M1"
-=======
-val catsVersion = "1.6.1"
-val catsEffectVersion = "1.3.1"
->>>>>>> 3a49a32f
 val catsEffectLawsVersion = catsEffectVersion
 val jcToolsVersion = "2.1.2"
 val reactiveStreamsVersion = "1.0.2"
