import java.text.SimpleDateFormat
import java.util.Date

import com.typesafe.sbt.SbtSite.SiteKeys._
import com.typesafe.sbt.pgp.PgpKeys
import com.typesafe.sbt.site.PreprocessSupport._
import sbtunidoc.Plugin.UnidocKeys._
import sbtunidoc.Plugin.{ScalaUnidoc, unidocSettings => baseUnidocSettings}

lazy val doNotPublishArtifact = Seq(
  publishArtifact := false,
  publishArtifact in (Compile, packageDoc) := false,
  publishArtifact in (Compile, packageSrc) := false,
  publishArtifact in (Compile, packageBin) := false
)

lazy val sharedSettings = Seq(
  organization := "org.monifu",
  scalaVersion := "2.11.8",
  crossScalaVersions := Seq("2.11.8", "2.10.6"),
  javacOptions ++= Seq("-source", "1.6", "-target", "1.6"),
  scalacOptions ++= Seq(
    "-target:jvm-1.6", // generates code with the Java 6 class format
    "-optimise", // enables optimisations
    // warnings
    "-unchecked", // able additional warnings where generated code depends on assumptions
    "-deprecation", // emit warning for usages of deprecated APIs
    "-feature", // emit warning usages of features that should be imported explicitly
    // possibly deprecated options
    "-Yinline-warnings",
    "-Ywarn-dead-code",
    "-Ywarn-inaccessible"
  ),

  // version specific compiler options
  scalacOptions ++= (CrossVersion.partialVersion(scalaVersion.value) match {
    case Some((2, majorVersion)) if majorVersion >= 11 =>
      Seq(
        // turns all warnings into errors ;-)
        "-Xfatal-warnings",
        // enables linter options
        "-Xlint:adapted-args", // warn if an argument list is modified to match the receiver
        "-Xlint:nullary-unit", // warn when nullary methods return Unit
        "-Xlint:inaccessible", // warn about inaccessible types in method signatures
        "-Xlint:nullary-override", // warn when non-nullary `def f()' overrides nullary `def f'
        "-Xlint:infer-any", // warn when a type argument is inferred to be `Any`
        "-Xlint:missing-interpolator", // a string literal appears to be missing an interpolator id
        "-Xlint:doc-detached", // a ScalaDoc comment appears to be detached from its element
        "-Xlint:private-shadow", // a private field (or class parameter) shadows a superclass field
        "-Xlint:type-parameter-shadow", // a local type parameter shadows a type already in scope
        "-Xlint:poly-implicit-overload", // parameterized overloaded implicit methods are not visible as view bounds
        "-Xlint:option-implicit", // Option.apply used implicit view
        "-Xlint:delayedinit-select", // Selecting member of DelayedInit
        "-Xlint:by-name-right-associative", // By-name parameter of right associative operator
        "-Xlint:package-object-classes", // Class or object defined in package object
        "-Xlint:unsound-match" // Pattern match may not be typesafe
      )
    case _ =>
      Seq.empty
  }),

  // Turning off fatal warnings for ScalaDoc, otherwise we can't release.
  scalacOptions in (Compile, doc) ~= (_ filterNot (_ == "-Xfatal-warnings")),

  // ScalaDoc settings
  autoAPIMappings := true,
  scalacOptions in ThisBuild ++= Seq(
    // Note, this is used by the doc-source-url feature to determine the
    // relative path of a given source file. If it's not a prefix of a the
    // absolute path of the source file, the absolute path of that file
    // will be put into the FILE_SOURCE variable, which is
    // definitely not what we want.
    "-sourcepath", file(".").getAbsolutePath.replaceAll("[.]$", "")
  ),

  parallelExecution in Test := false,
  parallelExecution in IntegrationTest := false,
  testForkedParallel in Test := false,
  testForkedParallel in IntegrationTest := false,
  concurrentRestrictions in Global += Tags.limit(Tags.Test, 1),

  resolvers ++= Seq(
    "Typesafe Releases" at "http://repo.typesafe.com/typesafe/releases",
    Resolver.sonatypeRepo("releases")
  ),

  // -- Settings meant for deployment on oss.sonatype.org

  publishMavenStyle := true,
  releasePublishArtifactsAction := PgpKeys.publishSigned.value,
  releaseCrossBuild := true,

  publishTo := {
    val nexus = "https://oss.sonatype.org/"
    if (isSnapshot.value)
      Some("snapshots" at nexus + "content/repositories/snapshots")
    else
      Some("releases"  at nexus + "service/local/staging/deploy/maven2")
  },

  publishArtifact in Test := false,
  pomIncludeRepository := { _ => false }, // removes optional dependencies

  pomExtra :=
    <url>https://monix.io/</url>
    <licenses>
      <license>
        <name>Apache License, Version 2.0</name>
        <url>https://www.apache.org/licenses/LICENSE-2.0</url>
        <distribution>repo</distribution>
      </license>
    </licenses>
    <scm>
      <url>git@github.com:monixio/monix.git</url>
      <connection>scm:git:git@github.com:monixio/monix.git</connection>
    </scm>
    <developers>
      <developer>
        <id>alex_ndc</id>
        <name>Alexandru Nedelcu</name>
        <url>https://bionicspirit.com/</url>
      </developer>
    </developers>
)

lazy val crossSettings = sharedSettings ++ Seq(
  libraryDependencies <+= scalaVersion("org.scala-lang" % "scala-reflect" % _ % "compile"),
  unmanagedSourceDirectories in Compile <+= baseDirectory(_.getParentFile / "shared" / "src" / "main" / "scala"),
  unmanagedSourceDirectories in Test <+= baseDirectory(_.getParentFile / "shared" / "src" / "test" / "scala")
)

lazy val scalaMacroDependencies = Seq(
  libraryDependencies ++= Seq(
    "org.scala-lang" % "scala-reflect" % scalaVersion.value % "compile",
    "org.scala-lang" % "scala-compiler" % scalaVersion.value % "compile",
    "org.typelevel" %% "macro-compat" % "1.1.1" % "compile",
    compilerPlugin("org.scalamacros" % "paradise" % "2.1.0" cross CrossVersion.full)
  ))

lazy val unidocSettings = baseUnidocSettings ++ Seq(
  autoAPIMappings := true,
  unidocProjectFilter in (ScalaUnidoc, unidoc) :=
<<<<<<< HEAD
    inProjects(executionJVM, tasksJVM, streamsJVM, typesJVM),
=======
    inProjects(executionJVM, asyncJVM, reactiveJVM),
>>>>>>> 7628c93f

  scalacOptions in (ScalaUnidoc, unidoc) +=
    "-Xfatal-warnings",
  scalacOptions in (ScalaUnidoc, unidoc) +=
    "-Ymacro-expand:none",
  scalacOptions in (ScalaUnidoc, unidoc) ++=
    Opts.doc.title(s"Sincron"),
  scalacOptions in (ScalaUnidoc, unidoc) ++=
    Opts.doc.sourceUrl(s"https://github.com/monixio/monix/tree/v${version.value}€{FILE_PATH}.scala"),
  scalacOptions in (ScalaUnidoc, unidoc) ++=
    Seq("-doc-root-content", file("docs/rootdoc.txt").getAbsolutePath),
  scalacOptions in (ScalaUnidoc, unidoc) ++=
    Opts.doc.version(s"${version.value}")
)

lazy val docsSettings =
  unidocSettings ++
  site.addMappingsToSiteDir(mappings in (ScalaUnidoc, packageDoc), "api") ++
  site.addMappingsToSiteDir(tut, "_tut") ++
  Seq(
    (test in Test) <<= (test in Test).dependsOn(tut),
    coverageExcludedFiles := ".*",
    siteMappings += file("CONTRIBUTING.md") -> "contributing.md",
    includeFilter in makeSite :=
      "*.html" | "*.css" | "*.scss" | "*.png" | "*.jpg" | "*.jpeg" |
        "*.gif" | "*.svg" | "*.js" | "*.swf" | "*.yml" | "*.md" | "*.xml",

    preprocessVars := {
      val now = new Date()
      val dayFormat = new SimpleDateFormat("yyyy-MM-dd")
      val timeFormat = new SimpleDateFormat("HH:mm:ss")

      Map(
        "VERSION" -> version.value,
        "DATE" -> dayFormat.format(now),
        "TIME" -> timeFormat.format(now)
      )
    }
  )

lazy val testSettings = Seq(
  testFrameworks += new TestFramework("minitest.runner.Framework"),
  libraryDependencies += "io.monix" %%% "minitest-laws" % "0.19" % "test"
)

lazy val scalaJSSettings = Seq(
  scalaJSUseRhino in Global := false,
  coverageExcludedFiles := ".*"
)

lazy val scalaStyleSettings = {
  // Create a default Scala style task to run with tests
  lazy val testScalastyle = taskKey[Unit]("testScalastyle")

  Seq(
    testScalastyle := org.scalastyle.sbt.ScalastylePlugin.scalastyle.in(Test).toTask("").value,
    (test in Test) <<= (test in Test) dependsOn testScalastyle
  )
}

lazy val monix = project.in(file("."))
  .aggregate(
    executionJVM, executionJS,
<<<<<<< HEAD
    tasksJVM, tasksJS,
    streamsJVM, streamsJS,
    typesJVM, typesJS,
=======
    asyncJVM, asyncJS,
    reactiveJVM, reactiveJS,
>>>>>>> 7628c93f
    monixJVM, monixJS,
    docs, tckTests)
  .settings(sharedSettings)
  .settings(doNotPublishArtifact)
  .settings(scalaStyleSettings)

lazy val monixJVM = project.in(file("monix/jvm"))
<<<<<<< HEAD
  .dependsOn(executionJVM, tasksJVM, streamsJVM, typesJVM)
  .aggregate(executionJVM, tasksJVM, streamsJVM, typesJVM)
=======
  .dependsOn(executionJVM, asyncJVM, reactiveJVM)
  .aggregate(executionJVM, asyncJVM, reactiveJVM)
>>>>>>> 7628c93f
  .settings(crossSettings)
  .settings(name := "monix")

lazy val monixJS = project.in(file("monix/js"))
  .enablePlugins(ScalaJSPlugin)
<<<<<<< HEAD
  .dependsOn(executionJS, tasksJS, streamsJS, typesJS)
  .aggregate(executionJS, tasksJS, streamsJS, typesJS)
=======
  .dependsOn(executionJS, asyncJS, reactiveJS)
  .aggregate(executionJS, asyncJS, reactiveJS)
>>>>>>> 7628c93f
  .settings(crossSettings)
  .settings(scalaJSSettings)
  .settings(name := "monix")

lazy val executionJVM = project.in(file("monix-execution/jvm"))
  .settings(crossSettings)
  .settings(testSettings)
  .settings(scalaMacroDependencies)
  .settings(
    name := "monix-execution",
    libraryDependencies += "org.sincron" %%% "sincron" % "0.11"
  )

lazy val executionJS = project.in(file("monix-execution/js"))
  .enablePlugins(ScalaJSPlugin)
  .settings(crossSettings)
  .settings(scalaJSSettings)
  .settings(testSettings)
  .settings(scalaMacroDependencies)
  .settings(
    name := "monix-execution",
    libraryDependencies += "org.sincron" %%% "sincron" % "0.11"
  )

lazy val asyncCommon =
  crossSettings ++ testSettings ++
  Seq(name := "monix-async")

lazy val asyncJVM = project.in(file("monix-async/jvm"))
  .dependsOn(executionJVM)
  .settings(asyncCommon)

lazy val asyncJS = project.in(file("monix-async/js"))
  .enablePlugins(ScalaJSPlugin)
  .dependsOn(executionJS)
  .settings(scalaJSSettings)
  .settings(asyncCommon)

<<<<<<< HEAD
lazy val streamsCommon =
  crossSettings ++ testSettings ++ Seq(name := "monix-streams")
=======
lazy val reactiveCommon =
  crossSettings ++ testSettings ++ Seq(name := "monix-reactive")
>>>>>>> 7628c93f

lazy val reactiveJVM = project.in(file("monix-reactive/jvm"))
  .dependsOn(executionJVM, asyncJVM)
  .settings(reactiveCommon)
  .settings(libraryDependencies += "org.reactivestreams" % "reactive-streams" % "1.0.0")

lazy val reactiveJS = project.in(file("monix-reactive/js"))
  .enablePlugins(ScalaJSPlugin)
  .dependsOn(executionJS, asyncJS)
  .settings(reactiveCommon)
  .settings(scalaJSSettings)

lazy val typesCommon =
  crossSettings ++ testSettings ++ scalaMacroDependencies ++ Seq(
    name := "monix-types",
    libraryDependencies ++= Seq(
      "com.github.mpilquist" %%% "simulacrum" % "0.7.0",
      "org.typelevel" %% "cats-core" % "0.4.1"
    )
  )

lazy val typesJVM = project.in(file("monix-types/jvm"))
  .dependsOn(tasksJVM, streamsJVM)
  .settings(typesCommon)

lazy val typesJS = project.in(file("monix-types/js"))
  .enablePlugins(ScalaJSPlugin)
  .dependsOn(tasksJS, streamsJS)
  .settings(typesCommon)
  .settings(scalaJSSettings)

lazy val docs = project.in(file("docs"))
<<<<<<< HEAD
  .dependsOn(executionJVM, tasksJVM, streamsJVM, typesJVM)
=======
  .dependsOn(executionJVM, asyncJVM, reactiveJVM)
>>>>>>> 7628c93f
  .settings(sharedSettings)
  .settings(doNotPublishArtifact)
  .settings(site.settings)
  .settings(tutSettings)
  .settings(docsSettings)

lazy val tckTests = project.in(file("tckTests"))
  .dependsOn(monixJVM)
  .settings(sharedSettings)
  .settings(doNotPublishArtifact)
  .settings(
    libraryDependencies ++= Seq(
      "org.reactivestreams" % "reactive-streams-tck" % "1.0.0" % "test",
      "org.scalatest" %% "scalatest" % "2.2.4" % "test"
    ))

lazy val benchmarks = project.in(file("benchmarks"))
  .dependsOn(monixJVM)
  .enablePlugins(JmhPlugin)
  .settings(sharedSettings)
  .settings(doNotPublishArtifact)
  .settings(
    libraryDependencies ++= Seq(
      "org.monifu" %% "monifu" % "1.0",
      "org.scalaz" %% "scalaz-concurrent" % "7.2.0",
      "io.reactivex" %% "rxscala" % "0.26.0"
    ))<|MERGE_RESOLUTION|>--- conflicted
+++ resolved
@@ -140,11 +140,7 @@
 lazy val unidocSettings = baseUnidocSettings ++ Seq(
   autoAPIMappings := true,
   unidocProjectFilter in (ScalaUnidoc, unidoc) :=
-<<<<<<< HEAD
-    inProjects(executionJVM, tasksJVM, streamsJVM, typesJVM),
-=======
-    inProjects(executionJVM, asyncJVM, reactiveJVM),
->>>>>>> 7628c93f
+    inProjects(executionJVM, asyncJVM, reactiveJVM, typesJVM),
 
   scalacOptions in (ScalaUnidoc, unidoc) +=
     "-Xfatal-warnings",
@@ -208,14 +204,9 @@
 lazy val monix = project.in(file("."))
   .aggregate(
     executionJVM, executionJS,
-<<<<<<< HEAD
-    tasksJVM, tasksJS,
-    streamsJVM, streamsJS,
-    typesJVM, typesJS,
-=======
     asyncJVM, asyncJS,
     reactiveJVM, reactiveJS,
->>>>>>> 7628c93f
+    typesJVM, typesJS,
     monixJVM, monixJS,
     docs, tckTests)
   .settings(sharedSettings)
@@ -223,25 +214,15 @@
   .settings(scalaStyleSettings)
 
 lazy val monixJVM = project.in(file("monix/jvm"))
-<<<<<<< HEAD
-  .dependsOn(executionJVM, tasksJVM, streamsJVM, typesJVM)
-  .aggregate(executionJVM, tasksJVM, streamsJVM, typesJVM)
-=======
-  .dependsOn(executionJVM, asyncJVM, reactiveJVM)
-  .aggregate(executionJVM, asyncJVM, reactiveJVM)
->>>>>>> 7628c93f
+  .dependsOn(executionJVM, asyncJVM, reactiveJVM, typesJVM)
+  .aggregate(executionJVM, asyncJVM, reactiveJVM, typesJVM)
   .settings(crossSettings)
   .settings(name := "monix")
 
 lazy val monixJS = project.in(file("monix/js"))
   .enablePlugins(ScalaJSPlugin)
-<<<<<<< HEAD
-  .dependsOn(executionJS, tasksJS, streamsJS, typesJS)
-  .aggregate(executionJS, tasksJS, streamsJS, typesJS)
-=======
-  .dependsOn(executionJS, asyncJS, reactiveJS)
-  .aggregate(executionJS, asyncJS, reactiveJS)
->>>>>>> 7628c93f
+  .dependsOn(executionJS, asyncJS, reactiveJS, typesJS)
+  .aggregate(executionJS, asyncJS, reactiveJS, typesJS)
   .settings(crossSettings)
   .settings(scalaJSSettings)
   .settings(name := "monix")
@@ -280,13 +261,8 @@
   .settings(scalaJSSettings)
   .settings(asyncCommon)
 
-<<<<<<< HEAD
-lazy val streamsCommon =
-  crossSettings ++ testSettings ++ Seq(name := "monix-streams")
-=======
 lazy val reactiveCommon =
   crossSettings ++ testSettings ++ Seq(name := "monix-reactive")
->>>>>>> 7628c93f
 
 lazy val reactiveJVM = project.in(file("monix-reactive/jvm"))
   .dependsOn(executionJVM, asyncJVM)
@@ -319,11 +295,7 @@
   .settings(scalaJSSettings)
 
 lazy val docs = project.in(file("docs"))
-<<<<<<< HEAD
-  .dependsOn(executionJVM, tasksJVM, streamsJVM, typesJVM)
-=======
-  .dependsOn(executionJVM, asyncJVM, reactiveJVM)
->>>>>>> 7628c93f
+  .dependsOn(executionJVM, asyncJVM, reactiveJVM, typesJVM)
   .settings(sharedSettings)
   .settings(doNotPublishArtifact)
   .settings(site.settings)
