/*
 * Copyright (c) 2014-2016 by its authors. Some rights reserved.
 * See the project homepage at: https://monix.io
 *
 * Licensed under the Apache License, Version 2.0 (the "License");
 * you may not use this file except in compliance with the License.
 * You may obtain a copy of the License at
 *
 *     http://www.apache.org/licenses/LICENSE-2.0
 *
 * Unless required by applicable law or agreed to in writing, software
 * distributed under the License is distributed on an "AS IS" BASIS,
 * WITHOUT WARRANTIES OR CONDITIONS OF ANY KIND, either express or implied.
 * See the License for the specific language governing permissions and
 * limitations under the License.
 */

package monix.reactive.internal.operators

import monix.execution.cancelables.SingleAssignmentCancelable
import monix.execution.{Ack, Cancelable, Scheduler}
import monix.reactive.Observable
import monix.reactive.observers.Subscriber
import scala.concurrent.Future

private[reactive] final
class ExecuteOnObservable[+A](source: Observable[A], s: Scheduler)
  extends Observable[A] {

  def unsafeSubscribeFn(out: Subscriber[A]): Cancelable = {
    val subscription = SingleAssignmentCancelable()

<<<<<<< HEAD
    s.executeAsync {
      subscription := source.unsafeSubscribeFn(
        new Subscriber[A] {
          override val scheduler: Scheduler = s
          def onError(ex: Throwable): Unit = out.onError(ex)
          def onComplete(): Unit = out.onComplete()
          def onNext(elem: A): Future[Ack] = out.onNext(elem)
=======
    s.execute(new Runnable {
      def run(): Unit =
        subscription := source.unsafeSubscribeFn(
          new Subscriber[A] {
            override val scheduler: Scheduler = s
            override def onError(ex: Throwable): Unit =
              out.onError(ex)
            override def onComplete(): Unit =
              out.onComplete()
            override def onNext(elem: A): Future[Ack] =
              out.onNext(elem)
>>>>>>> 34f30554
        })
    }

    subscription
  }
}<|MERGE_RESOLUTION|>--- conflicted
+++ resolved
@@ -30,29 +30,19 @@
   def unsafeSubscribeFn(out: Subscriber[A]): Cancelable = {
     val subscription = SingleAssignmentCancelable()
 
-<<<<<<< HEAD
-    s.executeAsync {
-      subscription := source.unsafeSubscribeFn(
-        new Subscriber[A] {
-          override val scheduler: Scheduler = s
-          def onError(ex: Throwable): Unit = out.onError(ex)
-          def onComplete(): Unit = out.onComplete()
-          def onNext(elem: A): Future[Ack] = out.onNext(elem)
-=======
     s.execute(new Runnable {
       def run(): Unit =
         subscription := source.unsafeSubscribeFn(
           new Subscriber[A] {
-            override val scheduler: Scheduler = s
-            override def onError(ex: Throwable): Unit =
+            val scheduler: Scheduler = s
+            def onError(ex: Throwable): Unit =
               out.onError(ex)
-            override def onComplete(): Unit =
+            def onComplete(): Unit =
               out.onComplete()
-            override def onNext(elem: A): Future[Ack] =
+            def onNext(elem: A): Future[Ack] =
               out.onNext(elem)
->>>>>>> 34f30554
         })
-    }
+    })
 
     subscription
   }
