/*
 * Copyright (c) 2014-2017 by The Monix Project Developers.
 * See the project homepage at: https://monix.io
 *
 * Licensed under the Apache License, Version 2.0 (the "License");
 * you may not use this file except in compliance with the License.
 * You may obtain a copy of the License at
 *
 *     http://www.apache.org/licenses/LICENSE-2.0
 *
 * Unless required by applicable law or agreed to in writing, software
 * distributed under the License is distributed on an "AS IS" BASIS,
 * WITHOUT WARRANTIES OR CONDITIONS OF ANY KIND, either express or implied.
 * See the License for the specific language governing permissions and
 * limitations under the License.
 */

package monix.reactive

import java.io.{BufferedReader, InputStream, Reader}

import monix.eval.Coeval.Eager
import monix.eval.{Callback, Coeval, Task}
import monix.execution.Ack.{Continue, Stop}
import monix.execution._
import monix.execution.cancelables.SingleAssignmentCancelable
import monix.reactive.instances.{CatsAsyncSeqInstances, CatsObservableInstances}
import monix.reactive.internal.builders
import monix.reactive.internal.subscribers.ForeachSubscriber
import monix.reactive.observables.ObservableLike.{Operator, Transformer}
import monix.reactive.observables._
import monix.reactive.observers._
import monix.reactive.subjects._
import org.reactivestreams.{Publisher => RPublisher, Subscriber => RSubscriber}

import scala.collection.mutable
import scala.concurrent.duration.{Duration, FiniteDuration}
import scala.concurrent.{Future, Promise}

/** The Observable type that implements the Reactive Pattern.
  *
  * Provides methods of subscribing to the Observable and operators
  * for combining observable sources, filtering, modifying,
  * throttling, buffering, error handling and others.
  *
  * See the available documentation at: [[https://monix.io]]
  */
trait Observable[+A] extends ObservableLike[A, Observable] { self =>
  /** Characteristic function for an `Observable` instance, that creates
    * the subscription and that eventually starts the streaming of
    * events to the given [[Observer]], being meant to be provided.
    *
    * This function is "unsafe" to call because it does not protect
    * the calls to the given [[Observer]] implementation in regards to
    * unexpected exceptions that violate the contract, therefore the
    * given instance must respect its contract and not throw any
    * exceptions when the observable calls `onNext`, `onComplete` and
    * `onError`. If it does, then the behavior is undefined.
    *
    * @see [[Observable.subscribe(observer* subscribe]].
    */
  def unsafeSubscribeFn(subscriber: Subscriber[A]): Cancelable

  def unsafeSubscribeFn(observer: Observer[A])(implicit s: Scheduler): Cancelable =
    unsafeSubscribeFn(Subscriber(observer,s))

  /** Subscribes to the stream.
    *
    * @return a subscription that can be used to cancel the streaming.
    * @see [[consumeWith]] for another way of consuming observables
    */
  def subscribe(subscriber: Subscriber[A]): Cancelable = {
    unsafeSubscribeFn(SafeSubscriber[A](subscriber))
  }

  /** Subscribes to the stream.
    *
    * @return a subscription that can be used to cancel the streaming.
    * @see [[consumeWith]] for another way of consuming observables
    */
  def subscribe(observer: Observer[A])(implicit s: Scheduler): Cancelable =
    subscribe(Subscriber(observer, s))

  /** Subscribes to the stream.
    *
    * @return a subscription that can be used to cancel the streaming.
    * @see [[consumeWith]] for another way of consuming observables
    */
  def subscribe(nextFn: A => Future[Ack], errorFn: Throwable => Unit, completedFn: () => Unit)
    (implicit s: Scheduler): Cancelable = {

    subscribe(new Subscriber[A] {
      implicit val scheduler = s
      def onNext(elem: A) = nextFn(elem)
      def onComplete() = completedFn()
      def onError(ex: Throwable) = errorFn(ex)
    })
  }

  /** Subscribes to the stream.
    *
    * @return a subscription that can be used to cancel the streaming.
    * @see [[consumeWith]] for another way of consuming observables
    */
  def subscribe(nextFn: A => Future[Ack], errorFn: Throwable => Unit)(implicit s: Scheduler): Cancelable =
    subscribe(nextFn, errorFn, () => ())

  /** Subscribes to the stream.
    *
    * @return a subscription that can be used to cancel the streaming.
    * @see [[consumeWith]] for another way of consuming observables
    */
  def subscribe()(implicit s: Scheduler): Cancelable =
    subscribe(_ => Continue)

  /** Subscribes to the stream.
    *
    * @return a subscription that can be used to cancel the streaming.
    * @see [[consumeWith]] for another way of consuming observables
    */
  def subscribe(nextFn: A => Future[Ack])(implicit s: Scheduler): Cancelable =
    subscribe(nextFn, error => s.reportFailure(error), () => ())

  /** On execution, consumes the source observable
    * with the given [[Consumer]], effectively transforming the
    * source observable into a [[monix.eval.Task Task]].
    */
  def consumeWith[R](f: Consumer[A,R]): Task[R] =
    f(self)

  /** Deprecated. See [[consumeWith]]. */
  @deprecated("Renamed to consumeWith", since="2.1.0")
  def runWith[R](f: Consumer[A,R]): Task[R] =
    consumeWith(f)

  /** Transforms the source using the given operator. */
  override def liftByOperator[B](operator: Operator[A, B]): Observable[B] =
    new Observable[B] {
      def unsafeSubscribeFn(subscriber: Subscriber[B]): Cancelable = {
        val sb = operator(subscriber)
        self.unsafeSubscribeFn(sb)
      }
    }

  /** Transforms the source using the given transformer function. */
  override def transform[B](transformer: Transformer[A, B]): Observable[B] =
    transformer(this)

  /** Wraps this Observable into a `org.reactivestreams.Publisher`.
    * See the [[http://www.reactive-streams.org/ Reactive Streams]]
    * protocol that Monix implements.
    */
  def toReactivePublisher[B >: A](implicit s: Scheduler): RPublisher[B] =
    new RPublisher[B] {
      def subscribe(subscriber: RSubscriber[_ >: B]): Unit = {
        val subscription = SingleAssignmentCancelable()
        subscription := unsafeSubscribeFn(SafeSubscriber(
          Subscriber.fromReactiveSubscriber(subscriber, subscription)
        ))
      }
    }

  /** Converts this observable into a multicast observable, useful for
    * turning a cold observable into a hot one (i.e. whose source is
    * shared by all observers).
    *
    * This operator is unsafe because `Subject` objects are stateful
    * and have to obey the `Observer` contract, meaning that they
    * shouldn't be subscribed multiple times, so they are error
    * prone. Only use if you know what you're doing, otherwise prefer
    * the safe [[Observable!.multicast multicast]] operator.
    */
  def unsafeMulticast[B >: A, R](processor: Subject[B, R])(implicit s: Scheduler): ConnectableObservable[R] =
    ConnectableObservable.unsafeMulticast(this, processor)

  /** Converts this observable into a multicast observable, useful for
    * turning a cold observable into a hot one (i.e. whose source is
    * shared by all observers).
    */
  def multicast[B >: A, R](pipe: Pipe[B, R])(implicit s: Scheduler): ConnectableObservable[R] =
    ConnectableObservable.multicast(this, pipe)

  /** Converts this observable into a multicast observable, useful for
    * turning a cold observable into a hot one (i.e. whose source is
    * shared by all observers). The underlying subject used is a
    * [[monix.reactive.subjects.PublishSubject PublishSubject]].
    */
  def publish(implicit s: Scheduler): ConnectableObservable[A] =
    unsafeMulticast(PublishSubject[A]())

  /** Returns a new Observable that multi-casts (shares) the original
    * Observable.
    */
  def share(implicit s: Scheduler): Observable[A] =
    publish.refCount

  /** Caches the emissions from the source Observable and replays them
    * in order to any subsequent Subscribers. This operator has
    * similar behavior to [[Observable!.replay(implicit* replay]]
    * except that this auto-subscribes to the source Observable rather
    * than returning a
    * [[monix.reactive.observables.ConnectableObservable ConnectableObservable]]
    * for which you must call
    * [[monix.reactive.observables.ConnectableObservable.connect connect]]
    * to activate the subscription.
    *
    * When you call cache, it does not yet subscribe to the source
    * Observable and so does not yet begin caching items. This only
    * happens when the first Subscriber calls the resulting
    * Observable's `subscribe` method.
    *
    * Note: You sacrifice the ability to cancel the origin when you
    * use the cache operator so be careful not to use this on
    * Observables that emit an infinite or very large number of items
    * that will use up memory.
    *
    * @return an Observable that, when first subscribed to, caches all of its
    *         items and notifications for the benefit of subsequent subscribers
    */
  def cache: Observable[A] =
    CachedObservable.create(self)

  /** Caches the emissions from the source Observable and replays them
    * in order to any subsequent Subscribers. This operator has
    * similar behavior to [[Observable!.replay(implicit* replay]]
    * except that this auto-subscribes to the source Observable rather
    * than returning a
    * [[monix.reactive.observables.ConnectableObservable ConnectableObservable]]
    * for which you must call
    * [[monix.reactive.observables.ConnectableObservable.connect connect]]
    * to activate the subscription.
    *
    * When you call cache, it does not yet subscribe to the source
    * Observable and so does not yet begin caching items. This only
    * happens when the first Subscriber calls the resulting
    * Observable's `subscribe` method.
    *
    * @param maxCapacity is the maximum buffer size after which old events
    *        start being dropped (according to what happens when using
    *        [[monix.reactive.subjects.ReplaySubject.createLimited[A](capacity:Int,initial* ReplaySubject.createLimited]])
    *
    * @return an Observable that, when first subscribed to, caches all of its
    *         items and notifications for the benefit of subsequent subscribers
    */
  def cache(maxCapacity: Int): Observable[A] =
    CachedObservable.create(self, maxCapacity)

  /** Converts this observable into a multicast observable, useful for
    * turning a cold observable into a hot one (i.e. whose source is
    * shared by all observers). The underlying subject used is a
    * [[monix.reactive.subjects.BehaviorSubject BehaviorSubject]].
    */
  def behavior[B >: A](initialValue: B)(implicit s: Scheduler): ConnectableObservable[B] =
    unsafeMulticast(BehaviorSubject[B](initialValue))

  /** Converts this observable into a multicast observable, useful for
    * turning a cold observable into a hot one (i.e. whose source is
    * shared by all observers). The underlying subject used is a
    * [[monix.reactive.subjects.ReplaySubject ReplaySubject]].
    */
  def replay(implicit s: Scheduler): ConnectableObservable[A] =
    unsafeMulticast(ReplaySubject[A]())

  /** Converts this observable into a multicast observable, useful for
    * turning a cold observable into a hot one (i.e. whose source is
    * shared by all observers). The underlying subject used is a
    * [[monix.reactive.subjects.ReplaySubject ReplaySubject]].
    *
    * @param bufferSize is the size of the buffer limiting the number
    *        of items that can be replayed (on overflow the head
    *        starts being dropped)
    */
  def replay(bufferSize: Int)(implicit s: Scheduler): ConnectableObservable[A] =
    unsafeMulticast(ReplaySubject.createLimited[A](bufferSize))

  /** Converts this observable into a multicast observable, useful for
    * turning a cold observable into a hot one (i.e. whose source is
    * shared by all observers). The underlying subject used is a
    * [[monix.reactive.subjects.AsyncSubject AsyncSubject]].
    */
  def publishLast(implicit s: Scheduler): ConnectableObservable[A] =
    unsafeMulticast(AsyncSubject[A]())

  /** Creates a new [[monix.execution.CancelableFuture CancelableFuture]]
    * that upon execution will signal the last generated element of the
    * source observable. Returns an `Option` because the source can be empty.
    */
  def runAsyncGetFirst(implicit s: Scheduler): CancelableFuture[Option[A]] =
    firstOptionL.runAsync(s)

  /** Creates a new [[monix.execution.CancelableFuture CancelableFuture]]
    * that upon execution will signal the last generated element of the
    * source observable. Returns an `Option` because the source can be empty.
    */
  def runAsyncGetLast(implicit s: Scheduler): CancelableFuture[Option[A]] =
    lastOptionL.runAsync(s)

  /** Creates a task that emits the total number of `onNext`
    * events that were emitted by the source.
    */
  def countL: Task[Long] =
    countF.headL

  /** Returns a `Task` which emits either `true`, in case the given predicate
    * holds for at least one item, or `false` otherwise.
    *
    * @param p is a function that evaluates the items emitted by the
    *        source, returning `true` if they pass the filter
    * @return a task that emits `true` or `false` in case
    *         the given predicate holds or not for at least one item
    */
  def existsL(p: A => Boolean): Task[Boolean] =
    findF(p).foldLeftL(false)((_, _) => true)

  /** Returns a task which emits the first item for which
    * the predicate holds.
    *
    * @param p is a function that evaluates the items emitted by the
    *        source observable, returning `true` if they pass the filter
    * @return a task that emits the first item in the source
    *         observable for which the filter evaluates as `true`
    */
  def findL(p: A => Boolean): Task[Option[A]] =
    findF(p).headOptionL

  /** Applies a binary operator to a start value and all elements of
    * the source, going left to right and returns a new `Task` that
    * upon evaluation will eventually emit the final result.
    */
  def foldLeftL[R](initial: => R)(op: (R, A) => R): Task[R] =
    foldLeftF(initial)(op).headL

  /** Folds the source observable, from start to finish, until the
    * source completes, or until the operator short-circuits the
    * process by returning `false`.
    *
    * Note that a call to [[foldLeftL]] is equivalent to this function
    * being called with an operator always returning `true` as the first
    * member of its result.
    *
    * @param op is an operator that will fold the signals of the source
    *           observable, returning either a new state along with a boolean
    *           that should become false in case the folding must be
    *           interrupted.
    */
  def foldWhileL[R](initial: => R)(op: (R,A) => (Boolean, R)): Task[R] =
    foldWhileF(initial)(op).headL

  /** Returns a `Task` that emits a single boolean, either true, in
    * case the given predicate holds for all the items emitted by the
    * source, or false in case at least one item is not verifying the
    * given predicate.
    *
    * @param p is a function that evaluates the items emitted by the source
    *        observable, returning `true` if they pass the filter
    * @return a task that emits only true or false in case the given
    *         predicate holds or not for all the items
    */
  def forAllL(p: A => Boolean): Task[Boolean] =
    existsL(e => !p(e)).map(r => !r)

  /** Creates a new [[monix.eval.Task Task]] that upon execution
    * will signal the first generated element of the source observable.
    *
    * In case the stream was empty, then the `Task` gets completed
    * in error with a `NoSuchElementException`.
    */
  def firstL: Task[A] =
    firstOrElseL(throw new NoSuchElementException("firstL on empty observable"))

  /** Creates a new [[monix.eval.Task Task]] that upon execution
    * will signal the first generated element of the source observable.
    *
    * Returns an `Option` because the source can be empty.
    */
  def firstOptionL: Task[Option[A]] =
    map(Some.apply).firstOrElseL(None)

  /** Creates a new [[monix.eval.Task Task]] that upon execution
    * will signal the first generated element of the source observable.
    *
    * In case the stream was empty, then the given default
    * gets evaluated and emitted.
    */
  def firstOrElseL[B >: A](default: => B): Task[B] =
    Task.create { (s, cb) =>
      unsafeSubscribeFn(new Subscriber.Sync[A] {
        implicit val scheduler: Scheduler = s
        private[this] var isDone = false

        def onNext(elem: A): Stop = {
          cb.onSuccess(elem)
          isDone = true
          Stop
        }

        def onError(ex: Throwable): Unit =
          if (!isDone) {
            isDone = true
            cb.onError(ex)
          }

        def onComplete(): Unit =
          if (!isDone) {
            isDone = true
            cb(Eager(default))
          }
      })
    }

  /** Alias for [[firstOptionL]]. */
  def headOptionL: Task[Option[A]] = firstOptionL
  /** Alias for [[firstL]]. */
  def headL: Task[A] = firstL
  /** Alias for [[firstOrElseL]]. */
  def headOrElseL[B >: A](default: => B): Task[B] = firstOrElseL(default)

  /** Creates a new [[monix.eval.Task Task]] that upon execution
    * will signal the last generated element of the source observable.
    *
    * In case the stream was empty, then the given default gets
    * evaluated and emitted.
    */
  def lastOrElseL[B >: A](default: => B): Task[B] =
    Task.create { (s, cb) =>
      unsafeSubscribeFn(new Subscriber.Sync[A] {
        implicit val scheduler: Scheduler = s
        private[this] var value: A = _
        private[this] var isEmpty = true

        def onNext(elem: A): Continue = {
          if (isEmpty) isEmpty = false
          value = elem
          Continue
        }

        def onError(ex: Throwable): Unit = {
          cb.onError(ex)
        }

        def onComplete(): Unit = {
          if (isEmpty)
            cb(Eager(default))
          else
            cb.onSuccess(value)
        }
      })
    }

  /** Returns a [[monix.eval.Task Task]] that upon execution
    * will signal the last generated element of the source observable.
    *
    * Returns an `Option` because the source can be empty.
    */
  def lastOptionL: Task[Option[A]] =
    map(Some.apply).lastOrElseL(None)

  /** Returns a [[monix.eval.Task Task]] that upon execution
    * will signal the last generated element of the source observable.
    *
    * In case the stream was empty, then the `Task` gets completed
    * in error with a `NoSuchElementException`.
    */
  def lastL: Task[A] =
    lastOrElseL(throw new NoSuchElementException("lastL"))

  /** Returns a task that emits `true` if the source observable is
    * empty, otherwise `false`.
    */
  def isEmptyL: Task[Boolean] =
    isEmptyF.headL

  /** Creates a new [[monix.eval.Task Task]] that will consume the
    * source observable and upon completion of the source it will
    * complete with `Unit`.
    */
  def completedL: Task[Unit] =
    Task.create { (s, cb) =>
      unsafeSubscribeFn(new Subscriber.Sync[A] {
        implicit val scheduler: Scheduler = s
        private[this] var isDone = false

        def onNext(elem: A): Continue = Continue
        def onError(ex: Throwable): Unit =
          if (!isDone) { isDone = true; cb.onError(ex) }
        def onComplete(): Unit =
          if (!isDone) { isDone = true; cb.onSuccess(()) }
      })
    }

  /** Takes the elements of the source and emits the maximum
    * value, after the source has completed.
    */
  def maxL[B >: A](implicit ev: Ordering[B]): Task[Option[B]] =
    maxF(ev).headOptionL

  /** Takes the elements of the source and emits the element
    * that has the maximum key value, where the key is generated by
    * the given function `f`.
    */
  def maxByL[B](f: A => B)(implicit ev: Ordering[B]): Task[Option[A]] =
    maxByF(f)(ev).headOptionL

  /** Takes the elements of the source and emits the minimum
    * value, after the source has completed.
    */
  def minL[B >: A](implicit ev: Ordering[B]): Task[Option[B]] =
    minF(ev).headOptionL

  /** Takes the elements of the source and emits the element
    * that has the minimum key value, where the key is generated by
    * the given function `f`.
    */
  def minByL[B](f: A => B)(implicit ev: Ordering[B]): Task[Option[A]] =
    minByF(f)(ev).headOptionL

  /** Returns a task that emits `false` if the source observable is
    * empty, otherwise `true`.
    */
  def nonEmptyL: Task[Boolean] =
    nonEmptyF.headL

  /** Given a source that emits numeric values, the `sum` operator sums
    * up all values and returns the result.
    */
  def sumL[B >: A](implicit B: Numeric[B]): Task[B] =
    sumF(B).headL

  /** Returns a `Task` that upon evaluation will collect all items from
    * the source in a Scala `List` and return this list instead.
    *
    * WARNING: for infinite streams the process will eventually blow up
    * with an out of memory error.
    */
  def toListL: Task[List[A]] =
    foldLeftL(mutable.ListBuffer.empty[A])(_ += _).map(_.toList)

  /** Creates a new [[monix.eval.Task Task]] that will consume the
    * source observable, executing the given callback for each element.
    */
  def foreachL(cb: A => Unit): Task[Unit] =
    Task.create { (s, onFinish) =>
      unsafeSubscribeFn(new ForeachSubscriber[A](cb, onFinish, s))
    }

  /** Subscribes to the source `Observable` and foreach element emitted
    * by the source it executes the given callback.
    */
  def foreach(cb: A => Unit)(implicit s: Scheduler): CancelableFuture[Unit] = {
    val p = Promise[Unit]()
    val onFinish = Callback.fromPromise(p)
    val c = unsafeSubscribeFn(new ForeachSubscriber[A](cb, onFinish, s))
    CancelableFuture(p.future, c)
  }
}


/** Observable builders.
  *
  * @define multicastDesc Creates an input channel and an output observable
  *         pair for building a [[MulticastStrategy multicast]] data-source.
  *
  *         Useful for building [[MulticastStrategy multicast]] observables
  *         from data-sources that cannot be back-pressured.
  *
  *         Prefer [[Observable.create]] when possible.
  *
  * @define fromIteratorDesc Converts any `Iterator` into an observable.
  *
  *         WARNING: reading from an `Iterator` is a destructive process.
  *         Therefore only a single subscriber is supported, the result being
  *         a single-subscriber observable. If multiple subscribers are attempted,
  *         all subscribers, except for the first one, will be terminated with a
  *         [[monix.execution.exceptions.APIContractViolationException APIContractViolationException]].
  *
  *         Therefore, if you need a factory of data sources, from a cold source
  *         from which you can open how many iterators you want,
  *         you can use [[Observable.defer]] to build such a factory. Or you can share
  *         the resulting observable by converting it into a
  *         [[monix.reactive.observables.ConnectableObservable ConnectableObservable]]
  *         by means of [[Observable!.multicast multicast]].
  *
  * @define fromInputStreamDesc Converts a `java.io.InputStream` into an
  *         observable that will emit `Array[Byte]` elements.
  *
  *         WARNING: reading from the input stream is a destructive process.
  *         Therefore only a single subscriber is supported, the result being
  *         a single-subscriber observable. If multiple subscribers are attempted,
  *         all subscribers, except for the first one, will be terminated with a
  *         [[monix.execution.exceptions.APIContractViolationException APIContractViolationException]].
  *
  *         Therefore, if you need a factory of data sources, from a cold source such
  *         as a `java.io.File` from which you can open how many file handles you want,
  *         you can use [[Observable.defer]] to build such a factory. Or you can share
  *         the resulting observable by converting it into a
  *         [[monix.reactive.observables.ConnectableObservable ConnectableObservable]]
  *         by means of [[Observable!.multicast multicast]].
  *
  * @define fromCharsReaderDesc Converts a `java.io.Reader` into an observable
  *         that will emit `Array[Char]` elements.
  *
  *         WARNING: reading from a reader is a destructive process.
  *         Therefore only a single subscriber is supported, the result being
  *         a single-subscriber observable. If multiple subscribers are attempted,
  *         all subscribers, except for the first one, will be terminated with a
  *         [[monix.execution.exceptions.APIContractViolationException APIContractViolationException]].
  *
  *         Therefore, if you need a factory of data sources, from a cold source such
  *         as a `java.io.File` from which you can open how many file handles you want,
  *         you can use [[Observable.defer]] to build such a factory. Or you can share
  *         the resulting observable by converting it into a
  *         [[monix.reactive.observables.ConnectableObservable ConnectableObservable]]
  *         by means of [[Observable!.multicast multicast]].
  */
object Observable {
  /** Given a sequence of elements, builds an observable from it. */
  def apply[A](elems: A*): Observable[A] =
    Observable.fromIterable(elems)

  /** Creates an observable that doesn't emit anything, but immediately
    * calls `onComplete` instead.
    */
  def empty[A]: Observable[A] =
    builders.EmptyObservable

  /** Returns an `Observable` that on execution emits the given strict value.
    */
  def now[A](elem: A): Observable[A] =
    new builders.NowObservable(elem)

  /** Lifts an element into the `Observable` context.
    *
    * Alias for [[now]].
    */
  def pure[A](elem: A): Observable[A] =
    new builders.NowObservable(elem)

  /** Given a non-strict value, converts it into an Observable
    * that upon subscription, evaluates the expression and
    * emits a single element.
    */
  def eval[A](a: => A): Observable[A] =
    new builders.EvalAlwaysObservable(a)

  /** Alias for [[eval]]. */
  def delay[A](a: => A): Observable[A] = eval(a)

  /** Given a non-strict value, converts it into an Observable
    * that emits a single element and that memoizes the value
    * for subsequent invocations.
    */
  def evalOnce[A](f: => A): Observable[A] =
    new builders.EvalOnceObservable(f)

  /** Transforms a non-strict [[monix.eval.Coeval Coeval]] value
    * into an `Observable` that emits a single element.
    */
  def coeval[A](value: Coeval[A]): Observable[A] =
    value match {
      case Coeval.Now(a) => Observable.now(a)
      case Coeval.Error(e) => Observable.raiseError(e)
      case other => Observable.eval(other.value)
    }

  /** Lifts a non-strict value into an observable that emits a single element,
    * but upon subscription delay its evaluation by the specified timespan
    */
  def evalDelayed[A](delay: FiniteDuration, a: => A): Observable[A] =
    eval(a).delaySubscription(delay)

  /** Creates an Observable that emits an error.
    */
  def raiseError[A](ex: Throwable): Observable[A] =
    new builders.ErrorObservable(ex)

  /** Creates an Observable that doesn't emit anything and that never
    * completes.
    */
  def never[A]: Observable[A] =
    builders.NeverObservable

  /** Mirrors the given source [[Observable]], but upon subscription
    * ensure that evaluation forks into a separate (logical) thread.
    *
    * The [[monix.execution.Scheduler Scheduler]] used will be
    * the one that is injected in `subscribe()`.
    *
    * @param fa is the observable that will get subscribed
    *        asynchronously
    */
  def fork[A](fa: Observable[A]): Observable[A] =
    fa.executeWithFork

  /** Mirrors the given source [[Observable]], but upon subscription ensure
    * that evaluation forks into a separate (logical) thread,
    * managed by the given scheduler, which will also be used for
    * subsequent asynchronous execution, overriding the default.
    *
    * The given [[monix.execution.Scheduler Scheduler]]  will be
    * used for evaluation of the source [[Observable]], effectively
    * overriding the `Scheduler` that's passed in `subscribe()`.
    * Thus you can evaluate an observable on a separate thread-pool,
    * useful for example in case of doing I/O.
    *
    * @param fa is the source observable that will evaluate asynchronously
    *        on the specified scheduler
    * @param scheduler is the scheduler to use for evaluation
    */
  def fork[A](fa: Observable[A], scheduler: Scheduler): Observable[A] =
    fa.executeOn(scheduler)

  /** Keeps calling `f` and concatenating the resulting observables
    * for each `scala.util.Left` event emitted by the source, concatenating
    * the resulting observables and pushing every `scala.util.Right[B]`
    * events downstream.
    *
    * Based on Phil Freeman's
    * [[http://functorial.com/stack-safety-for-free/index.pdf Stack Safety for Free]].
    *
    * It helps to wrap your head around it if you think of it as being
    * equivalent to this inefficient and unsafe implementation (for `Observable`):
    *
    * {{{
    *   def tailRecM[A, B](a: A)(f: (A) => Observable[Either[A, B]]): Observable[B] =
    *     f(a).flatMap {
    *       case Right(b) => pure(b)
    *       case Left(nextA) => tailRecM(nextA)(f)
          }
    * }}}
    */
  def tailRecM[A, B](a: A)(f: (A) => Observable[Either[A, B]]): Observable[B] =
    new builders.TailRecMObservable[A,B](a, f)

  /** Given a subscribe function, lifts it into an [[Observable]].
    *
    * This function is unsafe to use because users have to know and apply
    * the Monix communication contract, related to thread-safety, communicating
    * demand (back-pressure) and error handling.
    *
    * Only use if you know what you're doing. Otherwise prefer [[create]].
    */
  def unsafeCreate[A](f: Subscriber[A] => Cancelable): Observable[A] =
    new builders.UnsafeCreateObservable(f)

  /** Creates an observable from a function that receives a
    * concurrent and safe
    * [[monix.reactive.observers.Subscriber.Sync Subscriber.Sync]].
    *
    * This builder represents the safe way of building observables
    * from data-sources that cannot be back-pressured.
    */
  def create[A](overflowStrategy: OverflowStrategy.Synchronous[A])
    (f: Subscriber.Sync[A] => Cancelable): Observable[A] =
    new builders.CreateObservable(overflowStrategy, f)

  /** $multicastDesc
    *
    * @param multicast is the multicast strategy to use (e.g. publish, behavior,
    *        reply, async)
    */
  def multicast[A](multicast: MulticastStrategy[A])
    (implicit s: Scheduler): (Observer.Sync[A], Observable[A]) = {

    val ref = ConcurrentSubject(multicast)
    (ref, ref)
  }

  /** $multicastDesc
    *
    * @param multicast is the multicast strategy to use (e.g. publish, behavior,
    *        reply, async)
    * @param overflow is the overflow strategy for the buffer that gets placed
    *        in front (since this will be a hot data-source that cannot be
    *        back-pressured)
    */
  def multicast[A](multicast: MulticastStrategy[A], overflow: OverflowStrategy.Synchronous[A])
    (implicit s: Scheduler): (Observer.Sync[A], Observable[A]) = {

    val ref = ConcurrentSubject(multicast, overflow)
    (ref, ref)
  }

  /** $fromIteratorDesc
    *
    * @param iterator to transform into an observable
    */
  def fromIterator[A](iterator: Iterator[A]): Observable[A] =
    new builders.IteratorAsObservable[A](iterator, Cancelable.empty)

  /** $fromIteratorDesc
    *
    * This variant of `fromIterator` takes an `onFinish` callback that
    * will be called when the streaming is finished, either with
    * `onComplete`, `onError`, when the downstream signals a `Stop` or
    * when the subscription gets canceled.
    *
    * This `onFinish` callback is guaranteed to be called only once.
    *
    * Useful for controlling resource deallocation (e.g. closing file
    * handles).
    *
    * @param iterator to transform into an observable
    * @param onFinish a callback that will be called for resource deallocation
    *        whenever the iterator is complete, or when the stream is
    *        canceled
    */
  def fromIterator[A](iterator: Iterator[A], onFinish: () => Unit): Observable[A] =
    new builders.IteratorAsObservable[A](iterator, Cancelable(onFinish))

  /** Converts any `Iterable` into an [[Observable]]. */
  def fromIterable[A](iterable: Iterable[A]): Observable[A] =
    new builders.IterableAsObservable[A](iterable)

  /** $fromInputStreamDesc
    *
    * @param in is the `InputStream` to convert into an observable
    */
  def fromInputStream(in: InputStream): Observable[Array[Byte]] =
    fromInputStream(in, chunkSize = 4096)

  /** $fromInputStreamDesc
    *
    * @param in is the `InputStream` to convert into an observable
    * @param chunkSize is the maximum length of the emitted arrays of bytes.
    *        It's also used when reading from the input stream.
    */
  def fromInputStream(in: InputStream, chunkSize: Int): Observable[Array[Byte]] =
    new builders.InputStreamObservable(in, chunkSize)

  /** $fromCharsReaderDesc
    *
    * @param in is the `Reader` to convert into an observable
    */
  def fromCharsReader(in: Reader): Observable[Array[Char]] =
    fromCharsReader(in, chunkSize = 4096)

  /** $fromCharsReaderDesc
    *
    * @param in is the `Reader` to convert into an observable
    * @param chunkSize is the maximum length of the emitted arrays of chars.
    *        It's also used when reading from the reader.
    */
  def fromCharsReader(in: Reader, chunkSize: Int): Observable[Array[Char]] =
    new builders.CharsReaderObservable(in, chunkSize)

  /** Converts a `java.io.BufferedReader` into an
    * observable that will emit `String` text lines from the input.
    *
    * Note that according to the specification of `BufferedReader`, a
    * line is considered to be terminated by any one of a line
    * feed (`\n`), a carriage return (`\r`), or a carriage return
    * followed immediately by a linefeed.
    *
    * WARNING: reading from a reader is a destructive process.
    * Therefore only a single subscriber is supported, the result being
    * a single-subscriber observable. If multiple subscribers are attempted,
    * all subscribers, except for the first one, will be terminated with a
    * [[monix.execution.exceptions.APIContractViolationException APIContractViolationException]].
    *
    * Therefore, if you need a factory of data sources, from a cold source such
    * as a `java.io.File` from which you can open how many file handles you want,
    * you can use [[Observable.defer]] to build such a factory. Or you can share
    * the resulting observable by converting it into a
    * [[monix.reactive.observables.ConnectableObservable ConnectableObservable]]
    * by means of [[Observable!.multicast multicast]].
    *
    * @param in is the `Reader` to convert into an observable
    */
  def fromLinesReader(in: BufferedReader): Observable[String] =
    new builders.LinesReaderObservable(in)

  /** Given a `org.reactivestreams.Publisher`, converts it into a
    * Monix / Rx Observable.
    *
    * See the [[http://www.reactive-streams.org/ Reactive Streams]]
    * protocol that Monix implements.
    *
    * @see [[Observable.toReactive]] for converting an `Observable` to
    *      a reactive publisher.
    *
    * @param publisher is the `org.reactivestreams.Publisher` reference to
    *        wrap into an [[Observable]]
    */
  def fromReactivePublisher[A](publisher: RPublisher[A]): Observable[A] =
    new builders.ReactiveObservable[A](publisher, 0)

  /** Given a `org.reactivestreams.Publisher`, converts it into a
    * Monix / Rx Observable.
    *
    * See the [[http://www.reactive-streams.org/ Reactive Streams]]
    * protocol that Monix implements.
    *
    * @see [[Observable.toReactive]] for converting an `Observable` to
    *      a reactive publisher.
    *
    * @param publisher is the `org.reactivestreams.Publisher` reference to
    *        wrap into an [[Observable]]
    *
    * @param requestCount a strictly positive number, representing the size
    *        of the buffer used and the number of elements requested on each
    *        cycle when communicating demand, compliant with the
    *        reactive streams specification. If `Int.MaxValue` is given,
    *        then no back-pressuring logic will be applied (e.g. an unbounded
    *        buffer is used and the source has a license to stream as many
    *        events as it wants).
    */
  def fromReactivePublisher[A](publisher: RPublisher[A], requestCount: Int): Observable[A] =
    new builders.ReactiveObservable[A](publisher, requestCount)

  /** Converts a Scala `Future` provided into an [[Observable]].
    *
    * If the created instance is a
    * [[monix.execution.CancelableFuture CancelableFuture]],
    * then it will be used for the returned
    * [[monix.execution.Cancelable Cancelable]] on `subscribe`.
    */
  def fromFuture[A](factory: => Future[A]): Observable[A] =
    new builders.FutureAsObservable(factory)

  /** Converts any [[monix.eval.Task Task]] into an [[Observable]]. */
  def fromTask[A](task: Task[A]): Observable[A] =
    new builders.TaskAsObservable(task)

  /** Returns a new observable that creates a sequence from the
    * given factory on each subscription.
    */
  def defer[A](fa: => Observable[A]): Observable[A] =
    new builders.DeferObservable(fa)

  /** Alias for [[defer]]. */
  def suspend[A](fa: => Observable[A]): Observable[A] = defer(fa)

  /** Builds a new observable from a strict `head` and a lazily
    * evaluated head.
    */
  def cons[A](head: A, tail: Observable[A]): Observable[A] =
    new builders.ConsObservable[A](head, tail)

  /** Creates a new observable from this observable and another given
    * observable by interleaving their items into a strictly alternating sequence.
    *
    * So the first item emitted by the new observable will be the item emitted by
    * `self`, the second item will be emitted by the other observable, and so forth;
    * when either `self` or `other` calls `onCompletes`, the items will then be
    * directly coming from the observable that has not completed; when `onError` is
    * called by either `self` or `other`, the new observable will call `onError` and halt.
    *
    * See [[merge]] for a more relaxed alternative that doesn't
    * emit items in strict alternating sequence.
    */
  def interleave2[A](oa1: Observable[A], oa2: Observable[A]): Observable[A] =
    new builders.Interleave2Observable(oa1, oa2)

  /** Creates an Observable that emits auto-incremented natural numbers
    * (longs) spaced by a given time interval. Starts from 0 with no
    * delay, after which it emits incremented numbers spaced by the
    * `period` of time. The given `period` of time acts as a fixed
    * delay between successive events.
    *
    * @param delay the delay between 2 successive events
    */
  def intervalWithFixedDelay(delay: FiniteDuration): Observable[Long] =
    new builders.IntervalFixedDelayObservable(Duration.Zero, delay)

  /** Creates an Observable that emits auto-incremented natural numbers
    * (longs) spaced by a given time interval. Starts from 0 with no
    * delay, after which it emits incremented numbers spaced by the
    * `period` of time. The given `period` of time acts as a fixed
    * delay between successive events.
    *
    * @param initialDelay is the delay to wait before emitting the first event
    * @param delay the time to wait between 2 successive events
    */
  def intervalWithFixedDelay(initialDelay: FiniteDuration, delay: FiniteDuration): Observable[Long] =
    new builders.IntervalFixedDelayObservable(initialDelay, delay)

  /** Creates an Observable that emits auto-incremented natural numbers
    * (longs) spaced by a given time interval. Starts from 0 with no
    * delay, after which it emits incremented numbers spaced by the
    * `period` of time. The given `period` of time acts as a fixed
    * delay between successive events.
    *
    * @param delay the delay between 2 successive events
    */
  def interval(delay: FiniteDuration): Observable[Long] =
    intervalWithFixedDelay(delay)

  /** Creates an Observable that emits auto-incremented natural numbers
    * (longs) at a fixed rate, as given by the specified `period`. The
    * time it takes to process an `onNext` event gets subtracted from
    * the specified `period` and thus the created observable tries to
    * emit events spaced by the given time interval, regardless of how
    * long the processing of `onNext` takes.
    *
    * @param period the period between 2 successive `onNext` events
    */
  def intervalAtFixedRate(period: FiniteDuration): Observable[Long] =
    new builders.IntervalFixedRateObservable(Duration.Zero, period)

  /** Creates an Observable that emits auto-incremented natural numbers
    * (longs) at a fixed rate, as given by the specified `period`. The
    * time it takes to process an `onNext` event gets subtracted from
    * the specified `period` and thus the created observable tries to
    * emit events spaced by the given time interval, regardless of how
    * long the processing of `onNext` takes.
    *
    * This version of the `intervalAtFixedRate` allows specifying an
    * `initialDelay` before events start being emitted.
    *
    * @param initialDelay is the initial delay before emitting the first event
    * @param period the period between 2 successive `onNext` events
    */
  def intervalAtFixedRate(initialDelay: FiniteDuration, period: FiniteDuration): Observable[Long] =
    new builders.IntervalFixedRateObservable(initialDelay, period)

  /** Creates an Observable that continuously emits the given ''item'' repeatedly.
    */
  def repeat[A](elems: A*): Observable[A] =
    new builders.RepeatObservable(elems:_*)

  /** Repeats the execution of the given `task`, emitting
    * the results indefinitely.
    */
  def repeatEval[A](task: => A): Observable[A] =
    new builders.RepeatEvalObservable(task)

  /** Creates an Observable that emits items in the given range.
    *
    * @param from the range start
    * @param until the range end
    * @param step increment step, either positive or negative
    */
  def range(from: Long, until: Long, step: Long = 1L): Observable[Long] =
    new builders.RangeObservable(from, until, step)

  /** Given an initial state and a generator function that produces the
    * next state and the next element in the sequence, creates an
    * observable that keeps generating elements produced by our
    * generator function.
    */
  def fromStateAction[S, A](f: S => (A, S))(initialState: => S): Observable[A] =
    new builders.StateActionObservable(initialState, f)

  /** Given an initial state and a generator function that produces the
    * next state and the next element in the sequence, creates an
    * observable that keeps generating elements produced by our
    * generator function.
    */
  def fromAsyncStateAction[S, A](f: S => Task[(A, S)])(initialState: => S): Observable[A] =
    new builders.AsyncStateActionObservable(initialState, f)

  /** Wraps this Observable into a `org.reactivestreams.Publisher`.
    * See the [[http://www.reactive-streams.org/ Reactive Streams]]
    * protocol that Monix implements.
    */
  def toReactive[A](source: Observable[A])(implicit s: Scheduler): RPublisher[A] =
    source.toReactivePublisher[A](s)

  /** Create an Observable that repeatedly emits the given `item`, until
    * the underlying Observer cancels.
    */
  def timerRepeated[A](initialDelay: FiniteDuration, period: FiniteDuration, unit: A): Observable[A] =
    new builders.RepeatedValueObservable[A](initialDelay, period, unit)

  /** Concatenates the given list of ''observables'' into a single observable.
    */
  def flatten[A](sources: Observable[A]*): Observable[A] =
    Observable.fromIterable(sources).concat

  /** Concatenates the given list of ''observables'' into a single
    * observable.  Delays errors until the end.
    */
  def flattenDelayError[A](sources: Observable[A]*): Observable[A] =
    Observable.fromIterable(sources).concatDelayErrors

  /** Merges the given list of ''observables'' into a single observable.
    */
  def merge[A](sources: Observable[A]*)
    (implicit os: OverflowStrategy[A] = OverflowStrategy.Default): Observable[A] =
    Observable.fromIterable(sources).mergeMap(identity)(os)

  /** Merges the given list of ''observables'' into a single observable.
    * Delays errors until the end.
    */
  def mergeDelayError[A](sources: Observable[A]*)
    (implicit os: OverflowStrategy[A] = OverflowStrategy.Default): Observable[A] =
    Observable.fromIterable(sources).mergeMapDelayErrors(identity)(os)

  /** Concatenates the given list of ''observables'' into a single
    * observable.
    */
  def concat[A](sources: Observable[A]*): Observable[A] =
    Observable.fromIterable(sources).concatMap[A](identity)

  /** Concatenates the given list of ''observables'' into a single observable.
    * Delays errors until the end.
    */
  def concatDelayError[A](sources: Observable[A]*): Observable[A] =
    Observable.fromIterable(sources).concatMapDelayErrors[A](identity)

  /** Given a sequence of observables, builds an observable
    * that emits the elements of the most recently emitted
    * observable.
    */
  def switch[A](sources: Observable[A]*): Observable[A] =
    Observable.fromIterable(sources).switch

  /** Creates a new observable from two observable sequences
    * by combining their items in pairs in a strict sequence.
    *
    * So the first item emitted by the new observable will be the result
    * of the function applied to the first items emitted by each of
    * the source observables; the second item emitted by the new observable
    * will be the result of the function applied to the second items
    * emitted by each of those observables; and so forth.
    *
    * See [[combineLatestMap2]] for a more relaxed alternative that doesn't
    * combine items in strict sequence.
    */
  def zip2[A1,A2](oa1: Observable[A1], oa2: Observable[A2]): Observable[(A1,A2)] =
    new builders.Zip2Observable[A1,A2,(A1,A2)](oa1,oa2)((a1,a2) => (a1,a2))

  /** Creates a new observable from two observable sequences
    * by combining their items in pairs in a strict sequence.
    *
    * So the first item emitted by the new observable will be the result
    * of the function applied to the first items emitted by each of
    * the source observables; the second item emitted by the new observable
    * will be the result of the function applied to the second items
    * emitted by each of those observables; and so forth.
    *
    * See [[combineLatestMap2]] for a more relaxed alternative that doesn't
    * combine items in strict sequence.
    *
    * @param f is the mapping function applied over the generated pairs
    */
  def zipMap2[A1,A2,R](oa1: Observable[A1], oa2: Observable[A2])(f: (A1,A2) => R): Observable[R] =
    new builders.Zip2Observable[A1,A2,R](oa1,oa2)(f)

  /** Creates a new observable from three observable sequences
    * by combining their items in pairs in a strict sequence.
    *
    * So the first item emitted by the new observable will be the result
    * of the function applied to the first items emitted by each of
    * the source observables; the second item emitted by the new observable
    * will be the result of the function applied to the second items
    * emitted by each of those observables; and so forth.
    *
    * See [[combineLatestMap3]] for a more relaxed alternative that doesn't
    * combine items in strict sequence.
    */
  def zip3[A1,A2,A3](oa1: Observable[A1], oa2: Observable[A2], oa3: Observable[A3]): Observable[(A1,A2,A3)] =
    new builders.Zip3Observable(oa1,oa2,oa3)((a1,a2,a3) => (a1,a2,a3))

  /** Creates a new observable from three observable sequences
    * by combining their items in pairs in a strict sequence.
    *
    * So the first item emitted by the new observable will be the result
    * of the function applied to the first items emitted by each of
    * the source observables; the second item emitted by the new observable
    * will be the result of the function applied to the second items
    * emitted by each of those observables; and so forth.
    *
    * See [[combineLatestMap3]] for a more relaxed alternative that doesn't
    * combine items in strict sequence.
    *
    * @param f is the mapping function applied over the generated pairs
    */
  def zipMap3[A1,A2,A3,R](oa1: Observable[A1], oa2: Observable[A2], oa3: Observable[A3])
    (f: (A1,A2,A3) => R): Observable[R] =
    new builders.Zip3Observable(oa1,oa2,oa3)(f)

  /** Creates a new observable from four observable sequences
    * by combining their items in pairs in a strict sequence.
    *
    * So the first item emitted by the new observable will be the result
    * of the function applied to the first items emitted by each of
    * the source observables; the second item emitted by the new observable
    * will be the result of the function applied to the second items
    * emitted by each of those observables; and so forth.
    *
    * See [[combineLatestMap4]] for a more relaxed alternative that doesn't
    * combine items in strict sequence.
    */
  def zip4[A1,A2,A3,A4]
    (oa1: Observable[A1], oa2: Observable[A2], oa3: Observable[A3], oa4: Observable[A4]): Observable[(A1,A2,A3,A4)] =
    new builders.Zip4Observable(oa1,oa2,oa3,oa4)((a1,a2,a3,a4) => (a1,a2,a3,a4))

  /** Creates a new observable from four observable sequences
    * by combining their items in pairs in a strict sequence.
    *
    * So the first item emitted by the new observable will be the result
    * of the function applied to the first items emitted by each of
    * the source observables; the second item emitted by the new observable
    * will be the result of the function applied to the second items
    * emitted by each of those observables; and so forth.
    *
    * See [[combineLatestMap4]] for a more relaxed alternative that doesn't
    * combine items in strict sequence.
    *
    * @param f is the mapping function applied over the generated pairs
    */
  def zipMap4[A1,A2,A3,A4,R]
    (oa1: Observable[A1], oa2: Observable[A2], oa3: Observable[A3], oa4: Observable[A4])
    (f: (A1,A2,A3,A4) => R): Observable[R] =
    new builders.Zip4Observable(oa1,oa2,oa3,oa4)(f)

  /** Creates a new observable from five observable sequences
    * by combining their items in pairs in a strict sequence.
    *
    * So the first item emitted by the new observable will be the result
    * of the function applied to the first items emitted by each of
    * the source observables; the second item emitted by the new observable
    * will be the result of the function applied to the second items
    * emitted by each of those observables; and so forth.
    *
    * See [[combineLatestMap5]] for a more relaxed alternative that doesn't
    * combine items in strict sequence.
    */
  def zip5[A1,A2,A3,A4,A5](
    oa1: Observable[A1], oa2: Observable[A2], oa3: Observable[A3],
    oa4: Observable[A4], oa5: Observable[A5]): Observable[(A1,A2,A3,A4,A5)] =
    new builders.Zip5Observable(oa1,oa2,oa3,oa4,oa5)((a1,a2,a3,a4,a5) => (a1,a2,a3,a4,a5))

  /** Creates a new observable from five observable sequences
    * by combining their items in pairs in a strict sequence.
    *
    * So the first item emitted by the new observable will be the result
    * of the function applied to the first items emitted by each of
    * the source observables; the second item emitted by the new observable
    * will be the result of the function applied to the second items
    * emitted by each of those observables; and so forth.
    *
    * See [[combineLatestMap5]] for a more relaxed alternative that doesn't
    * combine items in strict sequence.
    *
    * @param f is the mapping function applied over the generated pairs
    */
  def zipMap5[A1,A2,A3,A4,A5,R]
    (oa1: Observable[A1], oa2: Observable[A2], oa3: Observable[A3],
     oa4: Observable[A4], oa5: Observable[A5])
    (f: (A1,A2,A3,A4,A5) => R): Observable[R] =
    new builders.Zip5Observable(oa1,oa2,oa3,oa4,oa5)(f)

  /** Creates a new observable from five observable sequences
    * by combining their items in pairs in a strict sequence.
    *
    * So the first item emitted by the new observable will be the result
    * of the function applied to the first items emitted by each of
    * the source observables; the second item emitted by the new observable
    * will be the result of the function applied to the second items
    * emitted by each of those observables; and so forth.
    *
    * See [[combineLatestMap5]] for a more relaxed alternative that doesn't
    * combine items in strict sequence.
    */
  def zip6[A1,A2,A3,A4,A5,A6](
    oa1: Observable[A1], oa2: Observable[A2], oa3: Observable[A3],
    oa4: Observable[A4], oa5: Observable[A5], oa6: Observable[A6]): Observable[(A1,A2,A3,A4,A5,A6)] =
    new builders.Zip6Observable(oa1,oa2,oa3,oa4,oa5,oa6)((a1,a2,a3,a4,a5,a6) => (a1,a2,a3,a4,a5,a6))

  /** Creates a new observable from five observable sequences
    * by combining their items in pairs in a strict sequence.
    *
    * So the first item emitted by the new observable will be the result
    * of the function applied to the first items emitted by each of
    * the source observables; the second item emitted by the new observable
    * will be the result of the function applied to the second items
    * emitted by each of those observables; and so forth.
    *
    * See [[combineLatestMap5]] for a more relaxed alternative that doesn't
    * combine items in strict sequence.
    *
    * @param f is the mapping function applied over the generated pairs
    */
  def zipMap6[A1,A2,A3,A4,A5,A6,R]
    (oa1: Observable[A1], oa2: Observable[A2], oa3: Observable[A3],
     oa4: Observable[A4], oa5: Observable[A5], oa6: Observable[A6])
    (f: (A1,A2,A3,A4,A5,A6) => R): Observable[R] =
    new builders.Zip6Observable(oa1,oa2,oa3,oa4,oa5,oa6)(f)

  /** Given an observable sequence, it [[Observable!.zip zips]] them
    * together returning a new observable that generates sequences.
    */
  def zipList[A](sources: Observable[A]*): Observable[Seq[A]] = {
    if (sources.isEmpty) Observable.empty
    else {
      val seed = sources.head.map(t => Vector(t))
      sources.tail.foldLeft(seed) { (acc, obs) =>
        acc.zipMap(obs)((seq, elem) => seq :+ elem)
      }
    }
  }

  /** Creates a combined observable from 2 source observables.
    *
    * This operator behaves in a similar way to [[zip2]],
    * but while `zip` emits items only when all of the zipped source
    * observables have emitted a previously unzipped item, `combine`
    * emits an item whenever any of the source Observables emits an
    * item (so long as each of the source Observables has emitted at
    * least one item).
    */
  def combineLatest2[A1,A2](oa1: Observable[A1], oa2: Observable[A2]): Observable[(A1, A2)] =
    new builders.CombineLatest2Observable[A1,A2,(A1,A2)](oa1,oa2)((a1,a2) => (a1,a2))

  /** Creates a combined observable from 2 source observables.
    *
    * This operator behaves in a similar way to [[zipMap2]],
    * but while `zip` emits items only when all of the zipped source
    * observables have emitted a previously unzipped item, `combine`
    * emits an item whenever any of the source Observables emits an
    * item (so long as each of the source Observables has emitted at
    * least one item).
    */
  def combineLatestMap2[A1,A2,R](oa1: Observable[A1], oa2: Observable[A2])
    (f: (A1,A2) => R): Observable[R] =
    new builders.CombineLatest2Observable[A1,A2,R](oa1,oa2)(f)

  /** Creates a combined observable from 3 source observables.
    *
    * This operator behaves in a similar way to [[zip3]],
    * but while `zip` emits items only when all of the zipped source
    * observables have emitted a previously unzipped item, `combine`
    * emits an item whenever any of the source Observables emits an
    * item (so long as each of the source Observables has emitted at
    * least one item).
    */
  def combineLatest3[A1,A2,A3](
    oa1: Observable[A1], oa2: Observable[A2], oa3: Observable[A3]): Observable[(A1,A2,A3)] =
    new builders.CombineLatest3Observable(oa1,oa2,oa3)((a1,a2,a3) => (a1,a2,a3))

  /** Creates a combined observable from 3 source observables.
    *
    * This operator behaves in a similar way to [[zipMap3]],
    * but while `zip` emits items only when all of the zipped source
    * observables have emitted a previously unzipped item, `combine`
    * emits an item whenever any of the source Observables emits an
    * item (so long as each of the source Observables has emitted at
    * least one item).
    */
  def combineLatestMap3[A1,A2,A3,R](a1: Observable[A1], a2: Observable[A2], a3: Observable[A3])
    (f: (A1,A2,A3) => R): Observable[R] =
    new builders.CombineLatest3Observable[A1,A2,A3,R](a1,a2,a3)(f)

  /** Creates a combined observable from 4 source observables.
    *
    * This operator behaves in a similar way to [[zip4]],
    * but while `zip` emits items only when all of the zipped source
    * observables have emitted a previously unzipped item, `combine`
    * emits an item whenever any of the source Observables emits an
    * item (so long as each of the source Observables has emitted at
    * least one item).
    */
  def combineLatest4[A1,A2,A3,A4](
    oa1: Observable[A1], oa2: Observable[A2], oa3: Observable[A3],
    oa4: Observable[A4]): Observable[(A1,A2,A3,A4)] =
    new builders.CombineLatest4Observable(oa1,oa2,oa3,oa4)((a1,a2,a3,a4) => (a1,a2,a3,a4))

  /** Creates a combined observable from 4 source observables.
    *
    * This operator behaves in a similar way to [[zipMap4]],
    * but while `zip` emits items only when all of the zipped source
    * observables have emitted a previously unzipped item, `combine`
    * emits an item whenever any of the source Observables emits an
    * item (so long as each of the source Observables has emitted at
    * least one item).
    */
  def combineLatestMap4[A1,A2,A3,A4,R]
    (a1: Observable[A1], a2: Observable[A2], a3: Observable[A3], a4: Observable[A4])
    (f: (A1,A2,A3,A4) => R): Observable[R] =
    new builders.CombineLatest4Observable[A1,A2,A3,A4,R](a1,a2,a3,a4)(f)

  /** Creates a combined observable from 5 source observables.
    *
    * This operator behaves in a similar way to [[zip5]],
    * but while `zip` emits items only when all of the zipped source
    * observables have emitted a previously unzipped item, `combine`
    * emits an item whenever any of the source Observables emits an
    * item (so long as each of the source Observables has emitted at
    * least one item).
    */
  def combineLatest5[A1,A2,A3,A4,A5](
    oa1: Observable[A1], oa2: Observable[A2], oa3: Observable[A3],
    oa4: Observable[A4], oa5: Observable[A5]): Observable[(A1,A2,A3,A4,A5)] =
    new builders.CombineLatest5Observable(oa1,oa2,oa3,oa4,oa5)((a1,a2,a3,a4,a5) => (a1,a2,a3,a4,a5))

  /** Creates a combined observable from 5 source observables.
    *
    * This operator behaves in a similar way to [[zipMap5]],
    * but while `zip` emits items only when all of the zipped source
    * observables have emitted a previously unzipped item, `combine`
    * emits an item whenever any of the source Observables emits an
    * item (so long as each of the source Observables has emitted at
    * least one item).
    */
  def combineLatestMap5[A1,A2,A3,A4,A5,R]
    (a1: Observable[A1], a2: Observable[A2], a3: Observable[A3], a4: Observable[A4], a5: Observable[A5])
    (f: (A1,A2,A3,A4,A5) => R): Observable[R] =
    new builders.CombineLatest5Observable[A1,A2,A3,A4,A5,R](a1,a2,a3,a4,a5)(f)

  /** Creates a combined observable from 6 source observables.
    *
    * This operator behaves in a similar way to [[zip6]],
    * but while `zip` emits items only when all of the zipped source
    * observables have emitted a previously unzipped item, `combine`
    * emits an item whenever any of the source Observables emits an
    * item (so long as each of the source Observables has emitted at
    * least one item).
    */
  def combineLatest6[A1,A2,A3,A4,A5,A6](
    oa1: Observable[A1], oa2: Observable[A2], oa3: Observable[A3],
    oa4: Observable[A4], oa5: Observable[A5], oa6: Observable[A6]): Observable[(A1,A2,A3,A4,A5,A6)] =
    new builders.CombineLatest6Observable(oa1,oa2,oa3,oa4,oa5,oa6)((a1,a2,a3,a4,a5,a6) => (a1,a2,a3,a4,a5,a6))

  /** Creates a combined observable from 6 source observables.
    *
    * This operator behaves in a similar way to [[zipMap6]],
    * but while `zip` emits items only when all of the zipped source
    * observables have emitted a previously unzipped item, `combine`
    * emits an item whenever any of the source Observables emits an
    * item (so long as each of the source Observables has emitted at
    * least one item).
    */
  def combineLatestMap6[A1,A2,A3,A4,A5,A6,R]
    (a1: Observable[A1], a2: Observable[A2], a3: Observable[A3],
     a4: Observable[A4], a5: Observable[A5], a6: Observable[A6])
    (f: (A1,A2,A3,A4,A5,A6) => R): Observable[R] =
    new builders.CombineLatest6Observable[A1,A2,A3,A4,A5,A6,R](a1,a2,a3,a4,a5,a6)(f)

  /** Given an observable sequence, it combines them together
    * (using [[combineLatestMap2 combineLatest]])
    * returning a new observable that generates sequences.
    */
  def combineLatestList[A](sources: Observable[A]*): Observable[Seq[A]] = {
    if (sources.isEmpty) Observable.empty
    else {
      val seed = sources.head.map(t => Vector(t))
      sources.tail.foldLeft(seed) { (acc, obs) =>
        acc.combineLatestMap(obs) { (seq, elem) => seq :+ elem }
      }
    }
  }

  /** Given a list of source Observables, emits all of the items from
    * the first of these Observables to emit an item or to complete,
    * and cancel the rest.
    */
  def firstStartedOf[A](source: Observable[A]*): Observable[A] =
    new builders.FirstStartedObservable(source: _*)

  /** Implicit type-class instances for [[Observable]]. */
<<<<<<< HEAD
  implicit val typeClassInstances: TypeClassInstances = new TypeClassInstances

  /** Type-class instances for [[Observable]]. */
  class TypeClassInstances extends Memoizable.Instance[Observable]
    with MonadError.Instance[Observable,Throwable]
    with MonadFilter.Instance[Observable] with MonoidK.Instance[Observable]
    with Cobind.Instance[Observable]
    with MonadRec.Instance[Observable] {

    override def pure[A](a: A): Observable[A] = Observable.now(a)
    override def suspend[A](fa: => Observable[A]): Observable[A] = Observable.defer(fa)
    override def eval[A](a: => A): Observable[A] = Observable.eval(a)
    override def evalOnce[A](a: => A): Observable[A] = Observable.evalOnce(a)
    override def memoize[A](fa: Observable[A]): Observable[A] = fa.cache
    override val unit: Observable[Unit] = Observable.now(())

    override def combineK[A](x: Observable[A], y: Observable[A]): Observable[A] =
      x ++ y
    override def flatMap[A, B](fa: Observable[A])(f: (A) => Observable[B]): Observable[B] =
      fa.flatMap(f)
    override def flatten[A](ffa: Observable[Observable[A]]): Observable[A] =
      ffa.flatten
    override def tailRecM[A, B](a: A)(f: (A) => Observable[Either[A, B]]): Observable[B] =
      Observable.tailRecM(a)(f)
    override def coflatMap[A, B](fa: Observable[A])(f: (Observable[A]) => B): Observable[B] =
      Observable.eval(f(fa))
    override def ap[A, B](ff: Observable[(A) => B])(fa: Observable[A]): Observable[B] =
      for (f <- ff; a <- fa) yield f(a)
    override def map2[A, B, Z](fa: Observable[A], fb: Observable[B])(f: (A, B) => Z): Observable[Z] =
      for (a <- fa; b <- fb) yield f(a,b)
    override def map[A, B](fa: Observable[A])(f: (A) => B): Observable[B] =
      fa.map(f)
    override def raiseError[A](e: Throwable): Observable[A] =
      Observable.raiseError(e)
    override def onErrorHandle[A](fa: Observable[A])(f: (Throwable) => A): Observable[A] =
      fa.onErrorHandle(f)
    override def onErrorHandleWith[A](fa: Observable[A])(f: (Throwable) => Observable[A]): Observable[A] =
      fa.onErrorHandleWith(f)
    override def onErrorRecover[A](fa: Observable[A])(pf: PartialFunction[Throwable, A]): Observable[A] =
      fa.onErrorRecover(pf)
    override def onErrorRecoverWith[A](fa: Observable[A])(pf: PartialFunction[Throwable, Observable[A]]): Observable[A] =
      fa.onErrorRecoverWith(pf)
    override def empty[A]: Observable[A] =
      Observable.empty[A]
    override def filter[A](fa: Observable[A])(f: (A) => Boolean): Observable[A] =
      fa.filter(f)
  }
=======
  @inline implicit def catsAsyncSeq: CatsAsyncSeqInstances[Observable] =
    CatsObservableInstances.ForObservable
>>>>>>> f78b832b
}<|MERGE_RESOLUTION|>--- conflicted
+++ resolved
@@ -1450,56 +1450,6 @@
     new builders.FirstStartedObservable(source: _*)
 
   /** Implicit type-class instances for [[Observable]]. */
-<<<<<<< HEAD
-  implicit val typeClassInstances: TypeClassInstances = new TypeClassInstances
-
-  /** Type-class instances for [[Observable]]. */
-  class TypeClassInstances extends Memoizable.Instance[Observable]
-    with MonadError.Instance[Observable,Throwable]
-    with MonadFilter.Instance[Observable] with MonoidK.Instance[Observable]
-    with Cobind.Instance[Observable]
-    with MonadRec.Instance[Observable] {
-
-    override def pure[A](a: A): Observable[A] = Observable.now(a)
-    override def suspend[A](fa: => Observable[A]): Observable[A] = Observable.defer(fa)
-    override def eval[A](a: => A): Observable[A] = Observable.eval(a)
-    override def evalOnce[A](a: => A): Observable[A] = Observable.evalOnce(a)
-    override def memoize[A](fa: Observable[A]): Observable[A] = fa.cache
-    override val unit: Observable[Unit] = Observable.now(())
-
-    override def combineK[A](x: Observable[A], y: Observable[A]): Observable[A] =
-      x ++ y
-    override def flatMap[A, B](fa: Observable[A])(f: (A) => Observable[B]): Observable[B] =
-      fa.flatMap(f)
-    override def flatten[A](ffa: Observable[Observable[A]]): Observable[A] =
-      ffa.flatten
-    override def tailRecM[A, B](a: A)(f: (A) => Observable[Either[A, B]]): Observable[B] =
-      Observable.tailRecM(a)(f)
-    override def coflatMap[A, B](fa: Observable[A])(f: (Observable[A]) => B): Observable[B] =
-      Observable.eval(f(fa))
-    override def ap[A, B](ff: Observable[(A) => B])(fa: Observable[A]): Observable[B] =
-      for (f <- ff; a <- fa) yield f(a)
-    override def map2[A, B, Z](fa: Observable[A], fb: Observable[B])(f: (A, B) => Z): Observable[Z] =
-      for (a <- fa; b <- fb) yield f(a,b)
-    override def map[A, B](fa: Observable[A])(f: (A) => B): Observable[B] =
-      fa.map(f)
-    override def raiseError[A](e: Throwable): Observable[A] =
-      Observable.raiseError(e)
-    override def onErrorHandle[A](fa: Observable[A])(f: (Throwable) => A): Observable[A] =
-      fa.onErrorHandle(f)
-    override def onErrorHandleWith[A](fa: Observable[A])(f: (Throwable) => Observable[A]): Observable[A] =
-      fa.onErrorHandleWith(f)
-    override def onErrorRecover[A](fa: Observable[A])(pf: PartialFunction[Throwable, A]): Observable[A] =
-      fa.onErrorRecover(pf)
-    override def onErrorRecoverWith[A](fa: Observable[A])(pf: PartialFunction[Throwable, Observable[A]]): Observable[A] =
-      fa.onErrorRecoverWith(pf)
-    override def empty[A]: Observable[A] =
-      Observable.empty[A]
-    override def filter[A](fa: Observable[A])(f: (A) => Boolean): Observable[A] =
-      fa.filter(f)
-  }
-=======
   @inline implicit def catsAsyncSeq: CatsAsyncSeqInstances[Observable] =
     CatsObservableInstances.ForObservable
->>>>>>> f78b832b
 }