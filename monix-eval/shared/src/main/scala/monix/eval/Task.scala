/*
 * Copyright (c) 2014-2019 by The Monix Project Developers.
 * See the project homepage at: https://monix.io
 *
 * Licensed under the Apache License, Version 2.0 (the "License");
 * you may not use this file except in compliance with the License.
 * You may obtain a copy of the License at
 *
 *     http://www.apache.org/licenses/LICENSE-2.0
 *
 * Unless required by applicable law or agreed to in writing, software
 * distributed under the License is distributed on an "AS IS" BASIS,
 * WITHOUT WARRANTIES OR CONDITIONS OF ANY KIND, either express or implied.
 * See the License for the specific language governing permissions and
 * limitations under the License.
 */

package monix.eval

import cats.arrow.FunctionK
import cats.effect.{Fiber => _, _}
import cats.{~>, Monoid, Semigroup}
import monix.catnap.FutureLift
import monix.eval.instances._
import monix.eval.internal._
import monix.execution.ExecutionModel.AlwaysAsyncExecution
import monix.execution._
import monix.execution.annotations.{UnsafeBecauseBlocking, UnsafeBecauseImpure}
import monix.execution.internal.Platform.fusionMaxStackDepth
import monix.execution.internal.{Newtype1, Platform}
import monix.execution.misc.Local
import monix.execution.schedulers.{CanBlock, TracingScheduler, TrampolinedRunnable}
import monix.execution.compat.BuildFrom
import monix.execution.compat.internal.newBuilder

import scala.annotation.unchecked.{uncheckedVariance => uV}
import scala.concurrent.duration.{Duration, FiniteDuration, NANOSECONDS, TimeUnit}
import scala.concurrent.{ExecutionContext, Future, TimeoutException}
import scala.util.{Failure, Success, Try}

/** `Task` represents a specification for a possibly lazy or
  * asynchronous computation, which when executed will produce an `A`
  * as a result, along with possible side-effects.
  *
  * Compared with `Future` from Scala's standard library, `Task` does
  * not represent a running computation or a value detached from time,
  * as `Task` does not execute anything when working with its builders
  * or operators and it does not submit any work into any thread-pool,
  * the execution eventually taking place only after `runAsync` is
  * called and not before that.
  *
  * Note that `Task` is conservative in how it spawns logical threads.
  * Transformations like `map` and `flatMap` for example will default
  * to being executed on the logical thread on which the asynchronous
  * computation was started. But one shouldn't make assumptions about
  * how things will end up executed, as ultimately it is the
  * implementation's job to decide on the best execution model. All
  * you are guaranteed is asynchronous execution after executing
  * `runAsync`.
  *
  * =Getting Started=
  *
  * To build a `Task` from a by-name parameters (thunks), we can use
  * [[monix.eval.Task.apply Task.apply]] (
  * alias [[monix.eval.Task.eval Task.eval]]) or
  * [[monix.eval.Task.evalAsync Task.evalAsync]]:
  *
  * {{{
  *   val hello = Task("Hello ")
  *   val world = Task.evalAsync("World!")
  * }}}
  *
  * Nothing gets executed yet, as `Task` is lazy, nothing executes
  * until you trigger its evaluation via [[Task!.runAsync runAsync]] or
  * [[Task!.runToFuture runToFuture]].
  *
  * To combine `Task` values we can use [[Task!.map .map]] and
  * [[Task!.flatMap .flatMap]], which describe sequencing and this time
  * it's in a very real sense because of the laziness involved:
  *
  * {{{
  *   val sayHello = hello
  *     .flatMap(h => world.map(w => h + w))
  *     .map(println)
  * }}}
  *
  * This `Task` reference will trigger a side effect on evaluation, but
  * not yet. To make the above print its message:
  *
  * {{{
  *   import monix.execution.CancelableFuture
  *   import monix.execution.Scheduler.Implicits.global
  *
  *   val f: CancelableFuture[Unit] = sayHello.runToFuture
  *   // => Hello World!
  * }}}
  *
  * The returned type is a
  * [[monix.execution.CancelableFuture CancelableFuture]] which
  * inherits from Scala's standard [[scala.concurrent.Future Future]],
  * a value that can be completed already or might be completed at
  * some point in the future, once the running asynchronous process
  * finishes. Such a future value can also be canceled, see below.
  *
  * =Laziness, Purity and Referential Transparency=
  *
  * The fact that `Task` is lazy whereas `Future` is not
  * has real consequences. For example with `Task` you can do this:
  *
  * {{{
  *   import scala.concurrent.duration._
  *
  *   def retryOnFailure[A](times: Int, source: Task[A]): Task[A] =
  *     source.onErrorHandleWith { err =>
  *       // No more retries left? Re-throw error:
  *       if (times <= 0) Task.raiseError(err) else {
  *         // Recursive call, yes we can!
  *         retryOnFailure(times - 1, source)
  *           // Adding 500 ms delay for good measure
  *           .delayExecution(500.millis)
  *       }
  *     }
  * }}}
  *
  * `Future` being a strict value-wannabe means that the actual value
  * gets "memoized" (means cached), however `Task` is basically a function
  * that can be repeated for as many times as you want.
  *
  * `Task` is a pure data structure that can be used to describe
  * pure functions, the equivalent of Haskell's `IO`.
  *
  * ==Memoization==
  *
  * `Task` can also do memoization, making it behave like a "lazy"
  * Scala `Future`, meaning that nothing is started yet, its
  * side effects being evaluated on the first `runAsync` and then
  * the result reused on subsequent evaluations:
  *
  * {{{
  *   Task(println("boo")).memoize
  * }}}
  *
  * The difference between this and just calling `runAsync()` is that
  * `memoize()` still returns a `Task` and the actual memoization
  * happens on the first `runAsync()` (with idempotency guarantees of
  * course).
  *
  * But here's something else that the `Future` data type cannot do,
  * [[monix.eval.Task!.memoizeOnSuccess memoizeOnSuccess]]:
  *
  * {{{
  *   Task.eval {
  *     if (scala.util.Random.nextDouble() > 0.33)
  *       throw new RuntimeException("error!")
  *     println("moo")
  *   }.memoizeOnSuccess
  * }}}
  *
  * This keeps repeating the computation for as long as the result is a
  * failure and caches it only on success. Yes we can!
  *
  * ''WARNING:'' as awesome as `memoize` can be, use with care
  * because memoization can break referential transparency!
  *
  * ==Parallelism==
  *
  * Because of laziness, invoking
  * [[monix.eval.Task.sequence Task.sequence]] will not work like
  * it does for `Future.sequence`, the given `Task` values being
  * evaluated one after another, in ''sequence'', not in ''parallel''.
  * If you want parallelism, then you need to use
  * [[monix.eval.Task.gather Task.gather]] and thus be explicit about it.
  *
  * This is great because it gives you the possibility of fine tuning the
  * execution. For example, say you want to execute things in parallel,
  * but with a maximum limit of 30 tasks being executed in parallel.
  * One way of doing that is to process your list in batches:
  *
  * {{{
  *   // Some array of tasks, you come up with something good :-)
  *   val list: Seq[Task[Int]] = Seq.tabulate(100)(Task(_))
  *
  *   // Split our list in chunks of 30 items per chunk,
  *   // this being the maximum parallelism allowed
  *   val chunks = list.sliding(30, 30).toSeq
  *
  *   // Specify that each batch should process stuff in parallel
  *   val batchedTasks = chunks.map(chunk => Task.gather(chunk))
  *   // Sequence the batches
  *   val allBatches = Task.sequence(batchedTasks)
  *
  *   // Flatten the result, within the context of Task
  *   val all: Task[Seq[Int]] = allBatches.map(_.flatten)
  * }}}
  *
  * Note that the built `Task` reference is just a specification at
  * this point, or you can view it as a function, as nothing has
  * executed yet, you need to call [[Task!.runAsync runAsync]]
  * or [[Task!.runToFuture runToFuture]] explicitly.
  *
  * =Cancellation=
  *
  * The logic described by an `Task` task could be cancelable,
  * depending on how the `Task` gets built.
  *
  * [[monix.execution.CancelableFuture CancelableFuture]] references
  * can also be canceled, in case the described computation can be
  * canceled. When describing `Task` tasks with `Task.eval` nothing
  * can be cancelled, since there's nothing about a plain function
  * that you can cancel, but we can build cancelable tasks with
  * [[monix.eval.Task.cancelable0[A](register* Task.cancelable]].
  *
  * {{{
  *   import scala.concurrent.duration._
  *   import scala.util._
  *
  *   val delayedHello = Task.cancelable0[Unit] { (scheduler, callback) =>
  *     val task = scheduler.scheduleOnce(1.second) {
  *       println("Delayed Hello!")
  *       // Signaling successful completion
  *       callback(Success(()))
  *     }
  *     // Returning a cancel token that knows how to cancel the
  *     // scheduled computation:
  *     Task {
  *       println("Cancelling!")
  *       task.cancel()
  *     }
  *   }
  * }}}
  *
  * The sample above prints a message with a delay, where the delay
  * itself is scheduled with the injected `Scheduler`. The `Scheduler`
  * is in fact an implicit parameter to `runAsync()`.
  *
  * This action can be cancelled, because it specifies cancellation
  * logic. In case we have no cancelable logic to express, then it's
  * OK if we returned a
  * [[monix.execution.Cancelable.empty Cancelable.empty]] reference,
  * in which case the resulting `Task` would not be cancelable.
  *
  * But the `Task` we just described is cancelable, for one at the
  * edge, due to `runAsync` returning [[monix.execution.Cancelable Cancelable]]
  * and [[monix.execution.CancelableFuture CancelableFuture]] references:
  *
  * {{{
  *   // Triggering execution
  *   val cf: CancelableFuture[Unit] = delayedHello.runToFuture
  *
  *   // If we change our mind before the timespan has passed:
  *   cf.cancel()
  * }}}
  *
  * But also cancellation is described on `Task` as a pure action,
  * which can be used for example in [[monix.eval.Task.race race]] conditions:
  *
  * {{{
  *   import scala.concurrent.duration._
  *   import scala.concurrent.TimeoutException
  *
  *   val ta = Task(1 + 1).delayExecution(4.seconds)
  *
  *   val tb = Task.raiseError[Int](new TimeoutException)
  *     .delayExecution(4.seconds)
  *
  *   Task.racePair(ta, tb).flatMap {
  *     case Left((a, fiberB)) =>
  *       fiberB.cancel.map(_ => a)
  *     case Right((fiberA, b)) =>
  *       fiberA.cancel.map(_ => b)
  *   }
  * }}}
  *
  * The returned type in `racePair` is [[Fiber]], which is a data
  * type that's meant to wrap tasks linked to an active process
  * and that can be [[Fiber.cancel canceled]] or [[Fiber.join joined]].
  *
  * Also, given a task, we can specify actions that need to be
  * triggered in case of cancellation, see
  * [[monix.eval.Task!.doOnCancel doOnCancel]]:
  *
  * {{{
  *   val task = Task.eval(println("Hello!")).executeAsync
  *
  *   task doOnCancel Task.eval {
  *     println("A cancellation attempt was made!")
  *   }
  * }}}
  *
  * Given a task, we can also create a new task from it that atomic
  * (non cancelable), in the sense that either all of it executes
  * or nothing at all, via [[monix.eval.Task!.uncancelable uncancelable]].
  *
  * =Note on the ExecutionModel=
  *
  * `Task` is conservative in how it introduces async boundaries.
  * Transformations like `map` and `flatMap` for example will default
  * to being executed on the current call stack on which the
  * asynchronous computation was started. But one shouldn't make
  * assumptions about how things will end up executed, as ultimately
  * it is the implementation's job to decide on the best execution
  * model. All you are guaranteed (and can assume) is asynchronous
  * execution after executing `runAsync`.
  *
  * Currently the default
  * [[monix.execution.ExecutionModel ExecutionModel]] specifies
  * batched execution by default and `Task` in its evaluation respects
  * the injected `ExecutionModel`. If you want a different behavior,
  * you need to execute the `Task` reference with a different scheduler.
  *
  * @define schedulerDesc is an injected
  *         [[monix.execution.Scheduler Scheduler]] that gets used
  *         whenever asynchronous boundaries are needed when
  *         evaluating the task; a `Scheduler` is in general needed
  *         when the `Task` needs to be evaluated via `runAsync`
  *
  * @define schedulerEvalDesc is the
  *         [[monix.execution.Scheduler Scheduler]] needed in order
  *         to evaluate the source, being required in Task's
  *         [[runAsync]], [[runAsyncF]] or [[runToFuture]].
  *
  * @define callbackDesc ==Callback==
  *
  *         When executing the task via this method, the user is
  *         required to supply a side effecting callback with the
  *         signature: `Either[Throwable, A] => Unit`.
  *
  *         This will be used by the implementation to signal completion,
  *         signaling either a `Right(value)` or a `Left(error)`.
  *
  *         `Task` however uses [[monix.execution.Callback Callback]]
  *         internally, so you can supply a `Callback` instance instead
  *         and it will be used to avoid unnecessary boxing. It also has
  *         handy utilities.
  *
  *         Note that with `Callback` you can:
  *
  *          - convert from a plain function using `Either[Throwable, A]` as input via
  *            [[monix.execution.Callback.fromAttempt Callback.fromAttempt]]
  *          - convert from a plain function using `Try[A]` as input via
  *            [[monix.execution.Callback.fromTry Callback.fromTry]]
  *          - wrap a standard Scala `Promise` via
  *            [[monix.execution.Callback.fromPromise Callback.fromPromise]]
  *          - pass an empty callback that just reports errors via
  *            [[monix.execution.Callback.empty Callback.empty]]
  *
  * @define callbackParamDesc is a callback that will be invoked upon
  *         completion, either with a successful result, or with an error;
  *         note that you can use [[monix.execution.Callback]] for extra
  *         performance (avoids the boxing in [[scala.Either]])
  *
  * @define cancelableDesc a [[monix.execution.Cancelable Cancelable]]
  *         that can be used to cancel a running task
  *
  * @define cancelTokenDesc a `Task[Unit]`, aliased via Cats-Effect
  *         as a `CancelToken[Task]`, that can be used to cancel the
  *         running task. Given that this is a `Task`, it can describe
  *         asynchronous finalizers (if the source had any), therefore
  *         users can apply back-pressure on the completion of such
  *         finalizers.
  *
  * @define optionsDesc a set of [[monix.eval.Task.Options Options]]
  *         that determine the behavior of Task's run-loop.
  *
  * @define startInspiration Inspired by
  *         [[https://github.com/functional-streams-for-scala/fs2 FS2]],
  *         with the difference that this method does not fork
  *         automatically, being consistent with Monix's default
  *         behavior.
  *
  * @define runSyncUnsafeTimeout is a duration that specifies the
  *         maximum amount of time that this operation is allowed to block the
  *         underlying thread. If the timeout expires before the result is ready,
  *         a `TimeoutException` gets thrown. Note that you're allowed to
  *         pass an infinite duration (with `Duration.Inf`), but unless
  *         it's `main` that you're blocking and unless you're doing it only
  *         once, then this is definitely not recommended — provide a finite
  *         timeout in order to avoid deadlocks.
  *
  * @define runSyncUnsafePermit is an implicit value that's only available for
  *         the JVM and not for JavaScript, its purpose being to stop usage of
  *         this operation on top of engines that do not support blocking threads.
  *
  * @define runSyncMaybeReturn `Right(result)` in case a result was processed,
  *         or `Left(future)` in case an asynchronous boundary
  *         was hit and further async execution is needed
  *
  * @define runSyncStepReturn `Right(result)` in case a result was processed,
  *         or `Left(task)` in case an asynchronous boundary
  *         was hit and further async execution is needed
  *
  * @define runAsyncToFutureReturn a
  *         [[monix.execution.CancelableFuture CancelableFuture]]
  *         that can be used to extract the result or to cancel
  *         a running task.
  *
  * @define bracketErrorNote '''NOTE on error handling''': one big
  *         difference versus `try {} finally {}` is that, in case
  *         both the `release` function and the `use` function throws,
  *         the error raised by `use` gets signaled and the error
  *         raised by `release` gets reported with `System.err` for
  *         [[Coeval]] or with
  *         [[monix.execution.Scheduler.reportFailure Scheduler.reportFailure]]
  *         for [[Task]].
  *
  *         For example:
  *
  *         {{{
  *           Task.evalAsync("resource").bracket { _ =>
  *             // use
  *             Task.raiseError(new RuntimeException("Foo"))
  *           } { _ =>
  *             // release
  *             Task.raiseError(new RuntimeException("Bar"))
  *           }
  *         }}}
  *
  *         In this case the error signaled downstream is `"Foo"`,
  *         while the `"Bar"` error gets reported. This is consistent
  *         with the behavior of Haskell's `bracket` operation and NOT
  *         with `try {} finally {}` from Scala, Java or JavaScript.
  *
  * @define unsafeRun '''UNSAFE (referential transparency)''' —
  *         this operation can trigger the execution of side effects, which
  *         breaks referential transparency and is thus not a pure function.
  *
  *         Normally these functions shouldn't be called until
  *         "the end of the world", which is to say at the end of
  *         the program (for a console app), or at the end of a web
  *         request (in case you're working with a web framework or
  *         toolkit that doesn't provide good integration with Monix's
  *         `Task` via Cats-Effect).
  *
  *         Otherwise for modifying or operating on tasks, prefer
  *         its pure functions like `map` and `flatMap`.
  *         In FP code don't use `runAsync`. Remember that `Task`
  *         is not a 1:1 replacement for `Future`, `Task` being
  *         a very different abstraction.
  *
  * @define memoizeCancel '''Cancellation''' — a memoized task will mirror
  *         the behavior of the source on cancellation. This means that:
  *
  *          - if the source isn't cancellable, then the resulting memoized
  *            task won't be cancellable either
  *          - if the source is cancellable, then the memoized task can be
  *            cancelled, which can take unprepared users by surprise
  *
  *         Depending on use-case, there are two ways to ensure no surprises:
  *
  *          - usage of [[onCancelRaiseError]], before applying memoization, to
  *            ensure that on cancellation an error is triggered and then noticed
  *            by the memoization logic
  *          - usage of [[uncancelable]], either before or after applying
  *            memoization, to ensure that the memoized task cannot be cancelled
  *
  * @define memoizeUnsafe '''UNSAFE''' — this operation allocates a shared,
  *         mutable reference, which can break in certain cases
  *         referential transparency, even if this operation guarantees
  *         idempotency (i.e. referential transparency implies idempotency,
  *         but idempotency does not imply referential transparency).
  *
  *         The allocation of a mutable reference is known to be a
  *         side effect, thus breaking referential transparency,
  *         even if calling this method does not trigger the evaluation
  *         of side effects suspended by the source.
  *
  *         Use with care. Sometimes it's easier to just keep a shared,
  *         memoized reference to some connection, but keep in mind
  *         it might be better to pass such a reference around as
  *         a parameter.
  */
sealed abstract class Task[+A] extends Serializable {
  import cats.effect.Async
  import monix.eval.Task._

  /** Triggers the asynchronous execution, returning a cancelable
    * [[monix.execution.CancelableFuture CancelableFuture]] that can
    * be awaited for the final result or canceled.
    *
    * Note that without invoking `runAsync` on a `Task`, nothing
    * gets evaluated, as a `Task` has lazy behavior.
    *
    * {{{
    *   import scala.concurrent.duration._
    *   // A Scheduler is needed for executing tasks via `runAsync`
    *   import monix.execution.Scheduler.Implicits.global
    *
    *   // Nothing executes yet
    *   val task: Task[String] =
    *     for {
    *       _ <- Task.sleep(3.seconds)
    *       r <- Task { println("Executing..."); "Hello!" }
    *     } yield r
    *
    *
    *   // Triggering the task's execution:
    *   val f = task.runToFuture
    *
    *   // Or in case we change our mind
    *   f.cancel()
    * }}}
    *
    * $unsafeRun
    *
    * BAD CODE:
    * {{{
    *   import monix.execution.CancelableFuture
    *   import scala.concurrent.Await
    *
    *   // ANTI-PATTERN 1: Unnecessary side effects
    *   def increment1(sample: Task[Int]): CancelableFuture[Int] = {
    *     // No reason to trigger `runAsync` for this operation
    *     sample.runToFuture.map(_ + 1)
    *   }
    *
    *   // ANTI-PATTERN 2: blocking threads makes it worse than (1)
    *   def increment2(sample: Task[Int]): Int = {
    *     // Blocking threads is totally unnecessary
    *     val x = Await.result(sample.runToFuture, 5.seconds)
    *     x + 1
    *   }
    *
    *   // ANTI-PATTERN 3: this is even WORSE than (2)!
    *   def increment3(sample: Task[Int]): Task[Int] = {
    *     // Triggering side-effects, but misleading users/readers
    *     // into thinking this function is pure via the return type
    *     Task.fromFuture(sample.runToFuture.map(_ + 1))
    *   }
    * }}}
    *
    * Instead prefer the pure versions. `Task` has its own [[map]],
    * [[flatMap]], [[onErrorHandleWith]] or [[bracketCase]], which
    * are really powerful and can allow you to operate on a task
    * in however way you like without escaping Task's context and
    * triggering unwanted side-effects.
    *
    * @param s $schedulerDesc
    * @return $runAsyncToFutureReturn
    */
  @UnsafeBecauseImpure
  final def runToFuture(implicit s: Scheduler): CancelableFuture[A] =
    runToFutureOpt(s, Task.defaultOptions)

  /** Triggers the asynchronous execution, much like normal [[runToFuture]],
    * but includes the ability to specify [[monix.eval.Task.Options Options]]
    * that can modify the behavior of the run-loop.
    *
    * This is the configurable version of [[runToFuture]].
    * It allows you to specify options such as:
    *
    *  - enabling support for [[TaskLocal]]
    *  - disabling auto-cancelable run-loops
    *
    * See [[Task.Options]]. Example:
    *
    * {{{
    *   import monix.execution.Scheduler.Implicits.global
    *
    *   val task =
    *     for {
    *       local <- TaskLocal(0)
    *       _     <- local.write(100)
    *       _     <- Task.shift
    *       value <- local.read
    *     } yield value
    *
    *   // We need to activate support of TaskLocal via:
    *   implicit val opts = Task.defaultOptions.enableLocalContextPropagation
    *   // Actual execution that depends on these custom options:
    *   task.runToFutureOpt
    * }}}
    *
    * $unsafeRun
    *
    * PLEASE READ the advice on anti-patterns at [[runToFuture]].
    *
    * @param s $schedulerDesc
    * @param opts $optionsDesc
    * @return $runAsyncToFutureReturn
    */
  @UnsafeBecauseImpure
  def runToFutureOpt(implicit s: Scheduler, opts: Options): CancelableFuture[A] =
    Local.bindCurrentIf(opts.localContextPropagation) {
      TaskRunLoop.startFuture(this, s, opts)
    }

  /** Triggers the asynchronous execution, with a provided callback
    * that's going to be called at some point in the future with
    * the final result.
    *
    * Note that without invoking `runAsync` on a `Task`, nothing
    * gets evaluated, as a `Task` has lazy behavior.
    *
    * {{{
    *   import scala.concurrent.duration._
    *   // A Scheduler is needed for executing tasks via `runAsync`
    *   import monix.execution.Scheduler.Implicits.global
    *
    *   // Nothing executes yet
    *   val task: Task[String] =
    *     for {
    *       _ <- Task.sleep(3.seconds)
    *       r <- Task { println("Executing..."); "Hello!" }
    *     } yield r
    *
    *
    *   // Triggering the task's execution:
    *   val f = task.runAsync {
    *     case Right(str: String) =>
    *       println(s"Received: $$str")
    *     case Left(e) =>
    *       global.reportFailure(e)
    *   }
    *
    *   // Or in case we change our mind
    *   f.cancel()
    * }}}
    *
    * $callbackDesc
    *
    * Example, equivalent to the above:
    *
    * {{{
    *   import monix.execution.Callback
    *
    *   task.runAsync(new Callback[Throwable, String] {
    *     def onSuccess(str: String) =
    *       println(s"Received: $$str")
    *     def onError(e: Throwable) =
    *       global.reportFailure(e)
    *   })
    * }}}
    *
    * Example equivalent with [[runAsyncAndForget]]:
    *
    * {{{
    *   task.runAsync(Callback.empty)
    * }}}
    *
    * Completing a [[scala.concurrent.Promise]]:
    *
    * {{{
    *   import scala.concurrent.Promise
    *
    *   val p = Promise[String]()
    *   task.runAsync(Callback.fromPromise(p))
    * }}}
    *
    * $unsafeRun
    *
    * @param cb $callbackParamDesc
    * @param s $schedulerDesc
    * @return $cancelableDesc
    */
  @UnsafeBecauseImpure
  final def runAsync(cb: Either[Throwable, A] => Unit)(implicit s: Scheduler): Cancelable =
    runAsyncOpt(cb)(s, Task.defaultOptions)

  /** Triggers the asynchronous execution, much like normal [[runAsync]], but
    * includes the ability to specify [[monix.eval.Task.Options Task.Options]]
    * that can modify the behavior of the run-loop.
    *
    * This allows you to specify options such as:
    *
    *  - enabling support for [[TaskLocal]]
    *  - disabling auto-cancelable run-loops
    *
    * Example:
    * {{{
    *   import monix.execution.Scheduler.Implicits.global
    *
    *   val task =
    *     for {
    *       local <- TaskLocal(0)
    *       _     <- local.write(100)
    *       _     <- Task.shift
    *       value <- local.read
    *     } yield value
    *
    *   // We need to activate support of TaskLocal via:
    *   implicit val opts = Task.defaultOptions.enableLocalContextPropagation
    *
    *   // Actual execution that depends on these custom options:
    *   task.runAsyncOpt {
    *     case Right(value) =>
    *       println(s"Received: $$value")
    *     case Left(e) =>
    *       global.reportFailure(e)
    *   }
    * }}}
    *
    * See [[Task.Options]].
    *
    * $callbackDesc
    *
    * $unsafeRun
    *
    * @param cb $callbackParamDesc
    * @param s $schedulerDesc
    * @param opts $optionsDesc
    * @return $cancelableDesc
    */
  @UnsafeBecauseImpure
  def runAsyncOpt(cb: Either[Throwable, A] => Unit)(implicit s: Scheduler, opts: Options): Cancelable =
    Local.bindCurrentIf(opts.localContextPropagation) {
      UnsafeCancelUtils.taskToCancelable(runAsyncOptF(cb)(s, opts))
    }

  /** Triggers the asynchronous execution, returning a `Task[Unit]`
    * (aliased to `CancelToken[Task]` in Cats-Effect) which can
    * cancel the running computation.
    *
    * This is the more potent version of [[runAsync]],
    * because the returned cancelation token is a `Task[Unit]` that
    * can be used to back-pressure on the result of the cancellation
    * token, in case the finalizers are specified as asynchronous
    * actions that are expensive to complete.
    *
    * Example:
    * {{{
    *   import scala.concurrent.duration._
    *
    *   val task = Task("Hello!").bracketCase { str =>
    *     Task(println(str))
    *   } { (_, exitCode) =>
    *     // Finalization
    *     Task(println(s"Finished via exit code: $$exitCode"))
    *       .delayExecution(3.seconds)
    *   }
    * }}}
    *
    * In this example we have a task with a registered finalizer
    * (via [[bracketCase]]) that takes 3 whole seconds to finish.
    * Via normal `runAsync` the returned cancelation token has no
    * capability to wait for its completion.
    *
    * {{{
    *   import monix.execution.Callback
    *   import monix.execution.Scheduler.Implicits.global
    *
    *   val cancel = task.runAsyncF(Callback.empty)
    *
    *   // Triggering `cancel` and we can wait for its completion
    *   for (_ <- cancel.runToFuture) {
    *     // Takes 3 seconds to print
    *     println("Resources were released!")
    *   }
    * }}}
    *
    * WARN: back-pressuring on the completion of finalizers is not
    * always a good idea. Avoid it if you can.
    *
    * $callbackDesc
    *
    * $unsafeRun
    *
    * NOTE: the `F` suffix comes from `F[_]`, highlighting our usage
    * of `CancelToken[F]` to return a `Task[Unit]`, instead of a
    * plain and side effectful `Cancelable` object.
    *
    * @param cb $callbackParamDesc
    * @param s $schedulerDesc
    * @return $cancelTokenDesc
    */
  @UnsafeBecauseImpure
  final def runAsyncF(cb: Either[Throwable, A] => Unit)(implicit s: Scheduler): CancelToken[Task] =
    runAsyncOptF(cb)(s, Task.defaultOptions)

  /** Triggers the asynchronous execution, much like normal [[runAsyncF]], but
    * includes the ability to specify [[monix.eval.Task.Options Task.Options]]
    * that can modify the behavior of the run-loop.
    *
    * This allows you to specify options such as:
    *
    *  - enabling support for [[TaskLocal]]
    *  - disabling auto-cancelable run-loops
    *
    * See the description of [[runToFutureOpt]] for an example.
    *
    * The returned cancelation token is a `Task[Unit]` that
    * can be used to back-pressure on the result of the cancellation
    * token, in case the finalizers are specified as asynchronous
    * actions that are expensive to complete.
    *
    * See the description of [[runAsyncF]] for an example.
    *
    * WARN: back-pressuring on the completion of finalizers is not
    * always a good idea. Avoid it if you can.
    *
    * $callbackDesc
    *
    * $unsafeRun
    *
    * NOTE: the `F` suffix comes from `F[_]`, highlighting our usage
    * of `CancelToken[F]` to return a `Task[Unit]`, instead of a
    * plain and side effectful `Cancelable` object.
    *
    * @param cb $callbackParamDesc
    * @param s $schedulerDesc
    * @param opts $optionsDesc
    * @return $cancelTokenDesc
    */
  @UnsafeBecauseImpure
  def runAsyncOptF(cb: Either[Throwable, A] => Unit)(implicit s: Scheduler, opts: Options): CancelToken[Task] =
    Local.bindCurrentIf(opts.localContextPropagation) {
      TaskRunLoop.startLight(this, s, opts, Callback.fromAttempt(cb))
    }

  /** Triggers the asynchronous execution of the source task
    * in a "fire and forget" fashion.
    *
    * Starts the execution of the task, but discards any result
    * generated asynchronously and doesn't return any cancelable
    * tokens either. This affords some optimizations — for example
    * the underlying run-loop doesn't need to worry about
    * cancelation. Also the call-site is more clear in intent.
    *
    * Example:
    * {{{
    *   import monix.execution.Scheduler.Implicits.global
    *
    *   val task = Task(println("Hello!"))
    *
    *   // We don't care about the result, we don't care about the
    *   // cancellation token, we just want this thing to run:
    *   task.runAsyncAndForget
    * }}}
    *
    * $unsafeRun
    *
    * @param s $schedulerDesc
    */
  @UnsafeBecauseImpure
  final def runAsyncAndForget(implicit s: Scheduler): Unit =
    runAsyncAndForgetOpt(s, Task.defaultOptions)

  /** Triggers the asynchronous execution in a "fire and forget"
    * fashion, like normal [[runAsyncAndForget]], but includes the
    * ability to specify [[monix.eval.Task.Options Task.Options]] that
    * can modify the behavior of the run-loop.
    *
    * This allows you to specify options such as:
    *
    *  - enabling support for [[TaskLocal]]
    *  - disabling auto-cancelable run-loops
    *
    * See the description of [[runAsyncOpt]] for an example of customizing the
    * default [[Task.Options]].
    *
    * See the description of [[runAsyncAndForget]] for an example
    * of running as a "fire and forget".
    *
    * $unsafeRun
    *
    * @param s $schedulerDesc
    * @param opts $optionsDesc
    */
  @UnsafeBecauseImpure
  def runAsyncAndForgetOpt(implicit s: Scheduler, opts: Task.Options): Unit =
    runAsyncUncancelableOpt(Callback.empty)(s, opts)

  /** Triggers the asynchronous execution of the source task,
    * but runs it in uncancelable mode.
    *
    * This is an optimization over plain [[runAsync]] or [[runAsyncF]] that
    * doesn't give you a cancellation token for cancelling the task. The runtime
    * can thus not worry about keeping state related to cancellation when
    * evaluating it.
    *
    * {{{
    *   import scala.concurrent.duration._
    *   import monix.execution.Scheduler.Implicits.global
    *
    *   val task: Task[String] =
    *     for {
    *       _ <- Task.sleep(3.seconds)
    *       r <- Task { println("Executing..."); "Hello!" }
    *     } yield r
    *
    *   // Triggering the task's execution, without receiving any
    *   // cancelation tokens
    *   task.runAsyncUncancelable {
    *     case Right(str) =>
    *       println(s"Received: $$str")
    *     case Left(e) =>
    *       global.reportFailure(e)
    *   }
    * }}}
    *
    * $callbackDesc
    *
    * $unsafeRun
    *
    * @param s $schedulerDesc
    */
  @UnsafeBecauseImpure
  final def runAsyncUncancelable(cb: Either[Throwable, A] => Unit)(implicit s: Scheduler): Unit =
    runAsyncUncancelableOpt(cb)(s, Task.defaultOptions)

  /** Triggers the asynchronous execution in uncancelable mode,
    * like [[runAsyncUncancelable]], but includes the ability to
    * specify [[monix.eval.Task.Options Task.Options]] that can modify
    * the behavior of the run-loop.
    *
    * This allows you to specify options such as:
    *
    *  - enabling support for [[TaskLocal]]
    *  - disabling auto-cancelable run-loops
    *
    * See the description of [[runAsyncOpt]] for an example of customizing the
    * default [[Task.Options]].
    *
    * This is an optimization over plain [[runAsyncOpt]] or
    * [[runAsyncOptF]] that doesn't give you a cancellation token for
    * cancelling the task. The runtime can thus not worry about
    * keeping state related to cancellation when evaluating it.
    *
    * $callbackDesc
    *
    * @param s $schedulerDesc
    * @param opts $optionsDesc
    */
  @UnsafeBecauseImpure
  def runAsyncUncancelableOpt(cb: Either[Throwable, A] => Unit)(implicit s: Scheduler, opts: Task.Options): Unit =
    Local.bindCurrentIf(opts.localContextPropagation) {
      TaskRunLoop.startLight(this, s, opts, Callback.fromAttempt(cb), isCancelable = false)
    }

  /** Executes the source until completion, or until the first async
    * boundary, whichever comes first.
    *
    * This operation is mean to be compliant with
    * `cats.effect.Effect.runSyncStep`, but without suspending the
    * evaluation in `IO`.
    *
    * WARNING: This method is a partial function, throwing exceptions
    * in case errors happen immediately (synchronously).
    *
    * Usage sample:
    * {{{
    *   import monix.execution.Scheduler.Implicits.global
    *   import scala.util._
    *   import scala.util.control.NonFatal
    *
    *   try Task(42).runSyncStep match {
    *     case Right(a) => println("Success: " + a)
    *     case Left(task) =>
    *       task.runToFuture.onComplete {
    *         case Success(a) => println("Async success: " + a)
    *         case Failure(e) => println("Async error: " + e)
    *       }
    *   } catch {
    *     case NonFatal(e) =>
    *       println("Error: " + e)
    *   }
    * }}}
    *
    * Obviously the purpose of this method is to be used for
    * optimizations.
    *
    * $unsafeRun
    *
    * @see [[runSyncUnsafe]], the blocking execution mode that can
    *      only work on top of the JVM.
    *
    * @param s $schedulerDesc
    * @return $runSyncStepReturn
    */
  @UnsafeBecauseImpure
  final def runSyncStep(implicit s: Scheduler): Either[Task[A], A] =
    runSyncStepOpt(s, defaultOptions)

  /** A variant of [[runSyncStep]] that takes an implicit
    * [[Task.Options]] from the current scope.
    *
    * This helps in tuning the evaluation model of task.
    *
    * $unsafeRun
    *
    * @see [[runSyncStep]]
    *
    * @param s $schedulerDesc
    * @param opts $optionsDesc
    * @return $runSyncStepReturn
    */
  @UnsafeBecauseImpure
  final def runSyncStepOpt(implicit s: Scheduler, opts: Options): Either[Task[A], A] =
    Local.bindCurrentIf(opts.localContextPropagation) {
      TaskRunLoop.startStep(this, s, opts)
    }

  /** Evaluates the source task synchronously and returns the result
    * immediately or blocks the underlying thread until the result is
    * ready.
    *
    * '''WARNING:''' blocking operations are unsafe and incredibly
    * error prone on top of the JVM. It's a good practice to not block
    * any threads and use the asynchronous `runAsync` methods instead.
    *
    * In general prefer to use the asynchronous [[Task.runAsync]] or
    * [[Task.runToFuture]] and to structure your logic around asynchronous
    * actions in a non-blocking way. But in case you're blocking only once, in
    * `main`, at the "edge of the world" so to speak, then it's OK.
    *
    * Sample:
    * {{{
    *   import monix.execution.Scheduler.Implicits.global
    *   import scala.concurrent.duration._
    *
    *   Task(42).runSyncUnsafe(3.seconds)
    * }}}
    *
    * This is equivalent with:
    * {{{
    *   import scala.concurrent.Await
    *
    *   Await.result[Int](Task(42).runToFuture, 3.seconds)
    * }}}
    *
    * Some implementation details:
    *
    *  - blocking the underlying thread is done by triggering Scala's
    *    `BlockingContext` (`scala.concurrent.blocking`), just like
    *    Scala's `Await.result`
    *  - the `timeout` is mandatory, just like when using Scala's
    *    `Await.result`, in order to make the caller aware that the
    *    operation is dangerous and that setting a `timeout` is good
    *    practice
    *  - the loop starts in an execution mode that ignores
    *    [[monix.execution.ExecutionModel.BatchedExecution BatchedExecution]] or
    *    [[monix.execution.ExecutionModel.AlwaysAsyncExecution AlwaysAsyncExecution]],
    *    until the first asynchronous boundary. This is because we want to block
    *    the underlying thread for the result, in which case preserving
    *    fairness by forcing (batched) async boundaries doesn't do us any good,
    *    quite the contrary, the underlying thread being stuck until the result
    *    is available or until the timeout exception gets triggered.
    *
    * Not supported on top of JavaScript engines and trying to use it
    * with Scala.js will trigger a compile time error.
    *
    * For optimizations on top of JavaScript you can use
    * [[runSyncStep]] instead.
    *
    * $unsafeRun
    *
    * @param timeout $runSyncUnsafeTimeout
    * @param s $schedulerDesc
    * @param permit $runSyncUnsafePermit
    */
  @UnsafeBecauseImpure
  @UnsafeBecauseBlocking
  final def runSyncUnsafe(timeout: Duration = Duration.Inf)(implicit s: Scheduler, permit: CanBlock): A = {
    /*_*/
    TaskRunSyncUnsafe(this, timeout, s, defaultOptions)
    /*_*/
  }

  /** Variant of [[runSyncUnsafe]] that takes a [[Task.Options]]
    * implicitly from the scope in order to tune the evaluation model
    * of the task.
    *
    * This allows you to specify options such as:
    *
    *  - enabling support for [[TaskLocal]]
    *  - disabling auto-cancelable run-loops
    *
    * See the description of [[runAsyncOpt]] for an example of
    * customizing the default [[Task.Options]].
    *
    * $unsafeRun
    *
    * @see [[runSyncUnsafe]]
    *
    * @param timeout $runSyncUnsafeTimeout
    * @param s $schedulerDesc
    * @param opts $optionsDesc
    * @param permit $runSyncUnsafePermit
    */
  @UnsafeBecauseImpure
  @UnsafeBecauseBlocking
<<<<<<< HEAD
  final def runSyncUnsafeOpt(
    timeout: Duration = Duration.Inf)(implicit s: Scheduler, opts: Options, permit: CanBlock): A = {
=======
  final def runSyncUnsafeOpt(timeout: Duration = Duration.Inf)(
    implicit s: Scheduler,
    opts: Options,
    permit: CanBlock
  ): A = {
>>>>>>> bc6b25c8
    /*_*/
    Local.bindCurrentIf(opts.localContextPropagation) {
      TaskRunSyncUnsafe(this, timeout, s, opts)
    }
    /*_*/
  }

  /** Memoizes (caches) the result of the source task and reuses it on
    * subsequent invocations of `runAsync`.
    *
    * The resulting task will be idempotent, meaning that
    * evaluating the resulting task multiple times will have the
    * same effect as evaluating it once.
    *
    * $memoizeCancel
    *
    * Example:
    * {{{
    *   import scala.concurrent.CancellationException
    *   import scala.concurrent.duration._
    *
    *   val source = Task(1).delayExecution(5.seconds)
    *
    *   // Option 1: trigger error on cancellation
    *   val err = new CancellationException
    *   val cached1 = source.onCancelRaiseError(err).memoize
    *
    *   // Option 2: make it uninterruptible
    *   val cached2 = source.uncancelable.memoize
    * }}}
    *
    * When using [[onCancelRaiseError]] like in the example above, the
    * behavior of `memoize` is to cache the error. If you want the ability
    * to retry errors until a successful value happens, see [[memoizeOnSuccess]].
    *
    * $memoizeUnsafe
    *
    * @see [[memoizeOnSuccess]] for a version that only caches
    *     successful results
    *
    * @return a `Task` that can be used to wait for the memoized value
    */
  @UnsafeBecauseImpure
  final def memoize: Task[A] =
    TaskMemoize(this, cacheErrors = true)

  /** Memoizes (cache) the successful result of the source task
    * and reuses it on subsequent invocations of `runAsync`.
    * Thrown exceptions are not cached.
    *
    * The resulting task will be idempotent, but only if the
    * result is successful.
    *
    * $memoizeCancel
    *
    * Example:
    * {{{
    *   import scala.concurrent.CancellationException
    *   import scala.concurrent.duration._
    *
    *   val source = Task(1).delayExecution(5.seconds)
    *
    *   // Option 1: trigger error on cancellation
    *   val err = new CancellationException
    *   val cached1 = source.onCancelRaiseError(err).memoizeOnSuccess
    *
    *   // Option 2: make it uninterruptible
    *   val cached2 = source.uncancelable.memoizeOnSuccess
    * }}}
    *
    * When using [[onCancelRaiseError]] like in the example above, the
    * behavior of `memoizeOnSuccess` is to retry the source on subsequent
    * invocations. Use [[memoize]] if that's not the desired behavior.
    *
    * $memoizeUnsafe
    *
    * @see [[memoize]] for a version that caches both successful
    *     results and failures
    *
    * @return a `Task` that can be used to wait for the memoized value
    */
  @UnsafeBecauseImpure
  final def memoizeOnSuccess: Task[A] =
    TaskMemoize(this, cacheErrors = false)

  /** Creates a new [[Task]] that will expose any triggered error
    * from the source.
    */
  final def attempt: Task[Either[Throwable, A]] =
    FlatMap(this, AttemptTask.asInstanceOf[A => Task[Either[Throwable, A]]])

  /** Introduces an asynchronous boundary at the current stage in the
    * asynchronous processing pipeline.
    *
    * Consider the following example:
    *
    * {{{
    *   import monix.execution.Scheduler
    *   val io = Scheduler.io()
    *
    *   val source = Task(1).executeOn(io).map(_ + 1)
    * }}}
    *
    * That task is being forced to execute on the `io` scheduler,
    * including the `map` transformation that follows after
    * `executeOn`. But what if we want to jump with the execution
    * run-loop on the default scheduler for the following
    * transformations?
    *
    * Then we can do:
    *
    * {{{
    *   source.asyncBoundary.map(_ + 2)
    * }}}
    *
    * In this sample, whatever gets evaluated by the `source` will
    * happen on the `io` scheduler, however the `asyncBoundary` call
    * will make all subsequent operations to happen on the default
    * scheduler.
    */
  final def asyncBoundary: Task[A] =
    flatMap(a => Task.shift.map(_ => a))

  /** Introduces an asynchronous boundary at the current stage in the
    * asynchronous processing pipeline, making processing to jump on
    * the given [[monix.execution.Scheduler Scheduler]] (until the
    * next async boundary).
    *
    * Consider the following example:
    * {{{
    *   import monix.execution.Scheduler
    *   val io = Scheduler.io()
    *
    *   val source = Task(1).executeOn(io).map(_ + 1)
    * }}}
    *
    * That task is being forced to execute on the `io` scheduler,
    * including the `map` transformation that follows after
    * `executeOn`. But what if we want to jump with the execution
    * run-loop on another scheduler for the following transformations?
    *
    * Then we can do:
    * {{{
    *   import monix.execution.Scheduler.global
    *
    *   source.asyncBoundary(global).map(_ + 2)
    * }}}
    *
    * In this sample, whatever gets evaluated by the `source` will
    * happen on the `io` scheduler, however the `asyncBoundary` call
    * will make all subsequent operations to happen on the specified
    * `global` scheduler.
    *
    * @param s is the scheduler triggering the asynchronous boundary
    */
  final def asyncBoundary(s: Scheduler): Task[A] =
    flatMap(a => Task.shift(s).map(_ => a))

  /** Returns a task that treats the source task as the acquisition of a resource,
    * which is then exploited by the `use` function and then `released`.
    *
    * The `bracket` operation is the equivalent of the
    * `try {} catch {} finally {}` statements from mainstream languages.
    *
    * The `bracket` operation installs the necessary exception handler to release
    * the resource in the event of an exception being raised during the computation,
    * or in case of cancellation.
    *
    * If an exception is raised, then `bracket` will re-raise the exception
    * ''after'' performing the `release`. If the resulting task gets cancelled,
    * then `bracket` will still perform the `release`, but the yielded task
    * will be non-terminating (equivalent with [[Task.never]]).
    *
    * Example:
    *
    * {{{
    *   import java.io._
    *
    *   def readFile(file: File): Task[String] = {
    *     // Opening a file handle for reading text
    *     val acquire = Task.eval(new BufferedReader(
    *       new InputStreamReader(new FileInputStream(file), "utf-8")
    *     ))
    *
    *     acquire.bracket { in =>
    *       // Usage part
    *       Task.eval {
    *         // Yes, ugly Java, non-FP loop;
    *         // side-effects are suspended though
    *         var line: String = null
    *         val buff = new StringBuilder()
    *         do {
    *           line = in.readLine()
    *           if (line != null) buff.append(line)
    *         } while (line != null)
    *         buff.toString()
    *       }
    *     } { in =>
    *       // The release part
    *       Task.eval(in.close())
    *     }
    *   }
    * }}}
    *
    * Note that in case of cancellation the underlying implementation cannot
    * guarantee that the computation described by `use` doesn't end up
    * executed concurrently with the computation from `release`. In the example
    * above that ugly Java loop might end up reading from a `BufferedReader`
    * that is already closed due to the task being cancelled, thus triggering
    * an error in the background with nowhere to go but in
    * [[monix.execution.Scheduler.reportFailure Scheduler.reportFailure]].
    *
    * In this particular example, given that we are just reading from a file,
    * it doesn't matter. But in other cases it might matter, as concurrency
    * on top of the JVM when dealing with I/O might lead to corrupted data.
    *
    * For those cases you might want to do synchronization (e.g. usage of
    * locks and semaphores) and you might want to use [[bracketE]], the
    * version that allows you to differentiate between normal termination
    * and cancellation.
    *
    * $bracketErrorNote
    *
    * @see [[bracketCase]] and [[bracketE]]
    *
    * @param use is a function that evaluates the resource yielded by the source,
    *        yielding a result that will get generated by the task returned
    *        by this `bracket` function
    *
    * @param release is a function that gets called after `use` terminates,
    *        either normally or in error, or if it gets cancelled, receiving
    *        as input the resource that needs to be released
    */
  final def bracket[B](use: A => Task[B])(release: A => Task[Unit]): Task[B] =
    bracketCase(use)((a, _) => release(a))

  /** Returns a new task that treats the source task as the
    * acquisition of a resource, which is then exploited by the `use`
    * function and then `released`, with the possibility of
    * distinguishing between normal termination and cancelation, such
    * that an appropriate release of resources can be executed.
    *
    * The `bracketCase` operation is the equivalent of
    * `try {} catch {} finally {}` statements from mainstream languages
    * when used for the acquisition and release of resources.
    *
    * The `bracketCase` operation installs the necessary exception handler
    * to release the resource in the event of an exception being raised
    * during the computation, or in case of cancelation.
    *
    * In comparison with the simpler [[bracket]] version, this one
    * allows the caller to differentiate between normal termination,
    * termination in error and cancelation via an `ExitCase`
    * parameter.
    *
    * @see [[bracket]] and [[bracketE]]
    *
    * @param use is a function that evaluates the resource yielded by
    *        the source, yielding a result that will get generated by
    *        this function on evaluation
    *
    * @param release is a function that gets called after `use`
    *        terminates, either normally or in error, or if it gets
    *        canceled, receiving as input the resource that needs that
    *        needs release, along with the result of `use`
    *        (cancelation, error or successful result)
    */
  final def bracketCase[B](use: A => Task[B])(release: (A, ExitCase[Throwable]) => Task[Unit]): Task[B] =
    TaskBracket.exitCase(this, use, release)

  /** Returns a task that treats the source task as the acquisition of a resource,
    * which is then exploited by the `use` function and then `released`, with
    * the possibility of distinguishing between normal termination and cancellation,
    * such that an appropriate release of resources can be executed.
    *
    * The `bracketE` operation is the equivalent of `try {} catch {} finally {}`
    * statements from mainstream languages.
    *
    * The `bracketE` operation installs the necessary exception handler to release
    * the resource in the event of an exception being raised during the computation,
    * or in case of cancellation.
    *
    * In comparison with the simpler [[bracket]] version, this one allows the
    * caller to differentiate between normal termination and cancellation.
    *
    * The `release` function receives as input:
    *
    *  - `Left(None)` in case of cancellation
    *  - `Left(Some(error))` in case `use` terminated with an error
    *  - `Right(b)` in case of success
    *
    * $bracketErrorNote
    *
    * @see [[bracket]] and [[bracketCase]]
    *
    * @param use is a function that evaluates the resource yielded by the source,
    *        yielding a result that will get generated by this function on
    *        evaluation
    *
    * @param release is a function that gets called after `use` terminates,
    *        either normally or in error, or if it gets cancelled, receiving
    *        as input the resource that needs that needs release, along with
    *        the result of `use` (cancellation, error or successful result)
    */
  final def bracketE[B](use: A => Task[B])(release: (A, Either[Option[Throwable], B]) => Task[Unit]): Task[B] =
    TaskBracket.either(this, use, release)

  /**
    * Executes the given `finalizer` when the source is finished,
    * either in success or in error, or if canceled.
    *
    * This variant of [[guaranteeCase]] evaluates the given `finalizer`
    * regardless of how the source gets terminated:
    *
    *  - normal completion
    *  - completion in error
    *  - cancellation
    *
    * As best practice, it's not a good idea to release resources
    * via `guaranteeCase` in polymorphic code. Prefer [[bracket]]
    * for the acquisition and release of resources.
    *
    * @see [[guaranteeCase]] for the version that can discriminate
    *      between termination conditions
    *
    * @see [[bracket]] for the more general operation
    */
  final def guarantee(finalizer: Task[Unit]): Task[A] =
    unit.bracket(_ => this)(_ => finalizer)

  /**
    * Executes the given `finalizer` when the source is finished,
    * either in success or in error, or if canceled, allowing
    * for differentiating between exit conditions.
    *
    * This variant of [[guarantee]] injects an ExitCase in
    * the provided function, allowing one to make a difference
    * between:
    *
    *  - normal completion
    *  - completion in error
    *  - cancellation
    *
    * As best practice, it's not a good idea to release resources
    * via `guaranteeCase` in polymorphic code. Prefer [[bracketCase]]
    * for the acquisition and release of resources.
    *
    * @see [[guarantee]] for the simpler version
    *
    * @see [[bracketCase]] for the more general operation
    */
  final def guaranteeCase(finalizer: ExitCase[Throwable] => Task[Unit]): Task[A] =
    unit.bracketCase(_ => this)((_, e) => finalizer(e))

  /** Returns a task that waits for the specified `timespan` before
    * executing and mirroring the result of the source.
    *
    * In this example we're printing to standard output, but before
    * doing that we're introducing a 3 seconds delay:
    *
    * {{{
    *   import scala.concurrent.duration._
    *
    *   Task(println("Hello!"))
    *     .delayExecution(3.seconds)
    * }}}
    *
    * This operation is also equivalent with:
    *
    * {{{
    *   Task.sleep(3.seconds).flatMap(_ => Task(println("Hello!")))
    * }}}
    *
    * See [[Task.sleep]] for the operation that describes the effect
    * and [[Task.delayResult]] for the version that evaluates the
    * task on time, but delays the signaling of the result.
    *
    * @param timespan is the time span to wait before triggering
    *        the evaluation of the task
    */
  final def delayExecution(timespan: FiniteDuration): Task[A] =
    Task.sleep(timespan).flatMap(_ => this)

  /** Returns a task that executes the source immediately on `runAsync`,
    * but before emitting the `onSuccess` result for the specified
    * duration.
    *
    * Note that if an error happens, then it is streamed immediately
    * with no delay.
    *
    * See [[delayExecution]] for delaying the evaluation of the
    * task with the specified duration. The [[delayResult]] operation
    * is effectively equivalent with:
    *
    * {{{
    *   import scala.concurrent.duration._
    *
    *   Task(1 + 1)
    *     .flatMap(a => Task.now(a).delayExecution(3.seconds))
    * }}}
    *
    * Or if we are to use the [[Task.sleep]] describing just the
    * effect, this operation is equivalent with:
    *
    * {{{
    *   Task(1 + 1).flatMap(a => Task.sleep(3.seconds).map(_ => a))
    * }}}
    *
    * Thus in this example 3 seconds will pass before the result
    * is being generated by the source, plus another 5 seconds
    * before it is finally emitted:
    *
    * {{{
    *   Task(1 + 1)
    *     .delayExecution(3.seconds)
    *     .delayResult(5.seconds)
    * }}}
    *
    * @param timespan is the time span to sleep before signaling
    *        the result, but after the evaluation of the source
    */
  final def delayResult(timespan: FiniteDuration): Task[A] =
    flatMap(a => Task.sleep(timespan).map(_ => a))

  /** Overrides the default [[monix.execution.Scheduler Scheduler]],
    * possibly forcing an asynchronous boundary before execution
    * (if `forceAsync` is set to `true`, the default).
    *
    * When a `Task` is executed with [[Task.runAsync]] or [[Task.runToFuture]],
    * it needs a `Scheduler`, which is going to be injected in all
    * asynchronous tasks processed within the `flatMap` chain,
    * a `Scheduler` that is used to manage asynchronous boundaries
    * and delayed execution.
    *
    * This scheduler passed in `runAsync` is said to be the "default"
    * and `executeOn` overrides that default.
    *
    * {{{
    *   import monix.execution.Scheduler
    *   import java.io.{BufferedReader, FileInputStream, InputStreamReader}
    *
    *   /** Reads the contents of a file using blocking I/O. */
    *   def readFile(path: String): Task[String] = Task.eval {
    *     val in = new BufferedReader(
    *       new InputStreamReader(new FileInputStream(path), "utf-8"))
    *
    *     val buffer = new StringBuffer()
    *     var line: String = null
    *     do {
    *       line = in.readLine()
    *       if (line != null) buffer.append(line)
    *     } while (line != null)
    *
    *     buffer.toString
    *   }
    *
    *   // Building a Scheduler meant for blocking I/O
    *   val io = Scheduler.io()
    *
    *   // Building the Task reference, specifying that `io` should be
    *   // injected as the Scheduler for managing async boundaries
    *   readFile("path/to/file").executeOn(io, forceAsync = true)
    * }}}
    *
    * In this example we are using [[Task.eval]], which executes the
    * given `thunk` immediately (on the current thread and call stack).
    *
    * By calling `executeOn(io)`, we are ensuring that the used
    * `Scheduler` (injected in [[Task.cancelable0[A](register* async tasks]])
    * will be `io`, a `Scheduler` that we intend to use for blocking
    * I/O actions. And we are also forcing an asynchronous boundary
    * right before execution, by passing the `forceAsync` parameter as
    * `true` (which happens to be the default value).
    *
    * Thus, for our described function that reads files using Java's
    * blocking I/O APIs, we are ensuring that execution is entirely
    * managed by an `io` scheduler, executing that logic on a thread
    * pool meant for blocking I/O actions.
    *
    * Note that in case `forceAsync = false`, then the invocation will
    * not introduce any async boundaries of its own and will not
    * ensure that execution will actually happen on the given
    * `Scheduler`, that depending of the implementation of the `Task`.
    * For example:
    *
    * {{{
    *   Task.eval("Hello, " + "World!")
    *     .executeOn(io, forceAsync = false)
    * }}}
    *
    * The evaluation of this task will probably happen immediately
    * (depending on the configured
    * [[monix.execution.ExecutionModel ExecutionModel]]) and the
    * given scheduler will probably not be used at all.
    *
    * However in case we would use [[Task.apply]], which ensures
    * that execution of the provided thunk will be async, then
    * by using `executeOn` we'll indeed get a logical fork on
    * the `io` scheduler:
    *
    * {{{
    *   Task("Hello, " + "World!").executeOn(io, forceAsync = false)
    * }}}
    *
    * Also note that overriding the "default" scheduler can only
    * happen once, because it's only the "default" that can be
    * overridden.
    *
    * Something like this won't have the desired effect:
    *
    * {{{
    *   val io1 = Scheduler.io()
    *   val io2 = Scheduler.io()
    *
    *   Task(1 + 1).executeOn(io1).executeOn(io2)
    * }}}
    *
    * In this example the implementation of `task` will receive
    * the reference to `io1` and will use it on evaluation, while
    * the second invocation of `executeOn` will create an unnecessary
    * async boundary (if `forceAsync = true`) or be basically a
    * costly no-op. This might be confusing but consider the
    * equivalence to these functions:
    *
    * {{{
    *   import scala.concurrent.ExecutionContext
    *
    *   val io11 = Scheduler.io()
    *   val io22 = Scheduler.io()
    *
    *   def sayHello(ec: ExecutionContext): Unit =
    *     ec.execute(new Runnable {
    *       def run() = println("Hello!")
    *     })
    *
    *   def sayHello2(ec: ExecutionContext): Unit =
    *     // Overriding the default `ec`!
    *     sayHello(io11)
    *
    *   def sayHello3(ec: ExecutionContext): Unit =
    *     // Overriding the default no longer has the desired effect
    *     // because sayHello2 is ignoring it!
    *     sayHello2(io22)
    * }}}
    *
    * @param s is the [[monix.execution.Scheduler Scheduler]] to use
    *        for overriding the default scheduler and for forcing
    *        an asynchronous boundary if `forceAsync` is `true`
    * @param forceAsync indicates whether an asynchronous boundary
    *        should be forced right before the evaluation of the
    *        `Task`, managed by the provided `Scheduler`
    * @return a new `Task` that mirrors the source on evaluation,
    *         but that uses the provided scheduler for overriding
    *         the default and possibly force an extra asynchronous
    *         boundary on execution
    */
  final def executeOn(s: Scheduler, forceAsync: Boolean = true): Task[A] =
    TaskExecuteOn(this, s, forceAsync)

  /** Mirrors the given source `Task`, but upon execution ensure
    * that evaluation forks into a separate (logical) thread.
    *
    * The [[monix.execution.Scheduler Scheduler]] used will be
    * the one that is used to start the run-loop in
    * [[Task.runAsync]] or [[Task.runToFuture]].
    *
    * This operation is equivalent with:
    *
    * {{{
    *   Task.shift.flatMap(_ => Task(1 + 1))
    *
    *   // ... or ...
    *
    *   import cats.syntax.all._
    *
    *   Task.shift *> Task(1 + 1)
    * }}}
    *
    * The [[monix.execution.Scheduler Scheduler]] used for scheduling
    * the async boundary will be the default, meaning the one used to
    * start the run-loop in `runAsync`.
    */
  final def executeAsync: Task[A] =
    Task.shift.flatMap(_ => this)

  /** Returns a new task that will execute the source with a different
    * [[monix.execution.ExecutionModel ExecutionModel]].
    *
    * This allows fine-tuning the options injected by the scheduler
    * locally. Example:
    *
    * {{{
    *   import monix.execution.ExecutionModel.AlwaysAsyncExecution
    *   Task(1 + 1).executeWithModel(AlwaysAsyncExecution)
    * }}}
    *
    * @param em is the
    *        [[monix.execution.ExecutionModel ExecutionModel]]
    *        with which the source will get evaluated on `runAsync`
    */
  final def executeWithModel(em: ExecutionModel): Task[A] =
    TaskExecuteWithModel(this, em)

  /** Returns a new task that will execute the source with a different
    * set of [[Task.Options Options]].
    *
    * This allows fine-tuning the default options. Example:
    *
    * {{{
    *   Task(1 + 1).executeWithOptions(_.enableAutoCancelableRunLoops)
    * }}}
    *
    * @param f is a function that takes the source's current set of
    *        [[Task.Options options]] and returns a modified set of
    *        options that will be used to execute the source
    *        upon `runAsync`
    */
  final def executeWithOptions(f: Options => Options): Task[A] =
    TaskExecuteWithOptions(this, f)

  /** Returns a failed projection of this task.
    *
    * The failed projection is a `Task` holding a value of type `Throwable`,
    * emitting the error yielded by the source, in case the source fails,
    * otherwise if the source succeeds the result will fail with a
    * `NoSuchElementException`.
    */
  final def failed: Task[Throwable] =
    Task.FlatMap(this, Task.Failed)

  /** Creates a new Task by applying a function to the successful result
    * of the source Task, and returns a task equivalent to the result
    * of the function.
    */
  final def flatMap[B](f: A => Task[B]): Task[B] =
    FlatMap(this, f)

  /** Given a source Task that emits another Task, this function
    * flattens the result, returning a Task equivalent to the emitted
    * Task by the source.
    */
  final def flatten[B](implicit ev: A <:< Task[B]): Task[B] =
    flatMap(a => a)

  /** Returns a new task that upon evaluation will execute the given
    * function for the generated element, transforming the source into
    * a `Task[Unit]`.
    *
    * Similar in spirit with normal [[foreach]], but lazy, as
    * obviously nothing gets executed at this point.
    */
  final def foreachL(f: A => Unit): Task[Unit] =
    this.map { a =>
      f(a); ()
    }

  /** Triggers the evaluation of the source, executing the given
    * function for the generated element.
    *
    * The application of this function has strict behavior, as the
    * task is immediately executed.
    *
    * Exceptions in `f` are reported using provided (implicit) Scheduler
    */
  @UnsafeBecauseImpure
  final def foreach(f: A => Unit)(implicit s: Scheduler): Unit =
    runToFuture.foreach(f)

  /** Returns a new `Task` that repeatedly executes the source as long
    * as it continues to succeed. It never produces a terminal value.
    *
    * Example:
    *
    * {{{
    *   import scala.concurrent.duration._
    *
    *   Task.eval(println("Tick!"))
    *     .delayExecution(1.second)
    *     .loopForever
    * }}}
    *
    */
  final def loopForever: Task[Nothing] =
    flatMap(_ => this.loopForever)

  /** Start asynchronous execution of the source suspended in the `Task` context,
    * running it in the background and discarding the result.
    *
    * Similar to [[start]] after mapping result to Unit. Below law holds:
    *
    * `task.forkAndForget <-> task.start.map(_ => ())`
    *
    */
  final def forkAndForget: Task[Unit] =
    TaskForkAndForget(this)

  /** Returns a new `Task` in which `f` is scheduled to be run on
    * completion. This would typically be used to release any
    * resources acquired by this `Task`.
    *
    * The returned `Task` completes when both the source and the task
    * returned by `f` complete.
    *
    * NOTE: The given function is only called when the task is
    * complete.  However the function does not get called if the task
    * gets canceled.  Cancellation is a process that's concurrent with
    * the execution of a task and hence needs special handling.
    *
    * See [[doOnCancel]] for specifying a callback to call on
    * canceling a task.
    */
  final def doOnFinish(f: Option[Throwable] => Task[Unit]): Task[A] =
    Task.FlatMap(this, new Task.DoOnFinish[A](f))

  /** Returns a new `Task` that will mirror the source, but that will
    * execute the given `callback` if the task gets canceled before
    * completion.
    *
    * This only works for premature cancellation. See [[doOnFinish]]
    * for triggering callbacks when the source finishes.
    *
    * @param callback is the callback to execute if the task gets
    *        canceled prematurely
    */
  final def doOnCancel(callback: Task[Unit]): Task[A] =
    TaskDoOnCancel(this, callback)

  /** Creates a new [[Task]] that will expose any triggered error from
    * the source.
    */
  final def materialize: Task[Try[A]] =
    FlatMap(this, MaterializeTask.asInstanceOf[A => Task[Try[A]]])

  /** Dematerializes the source's result from a `Try`. */
  final def dematerialize[B](implicit ev: A <:< Try[B]): Task[B] =
    this.asInstanceOf[Task[Try[B]]].flatMap(fromTry)

  /** Returns a new task that mirrors the source task for normal termination,
    * but that triggers the given error on cancellation.
    *
    * Normally tasks that are cancelled become non-terminating.
    * Here's an example of a cancelable task:
    *
    * {{{
    *   import monix.execution.Scheduler.Implicits.global
    *   import scala.concurrent.duration._
    *
    *   val tenSecs = Task.sleep(10.seconds)
    *   val task1 = tenSecs.start.flatMap { fa =>
    *     // Triggering pure cancellation, then trying to get its result
    *     fa.cancel.flatMap(_ => tenSecs)
    *   }
    *
    *   task1.timeout(10.seconds).runToFuture
    *   //=> throws TimeoutException
    * }}}
    *
    * In general you can expect cancelable tasks to become non-terminating on
    * cancellation.
    *
    * This `onCancelRaiseError` operator transforms a task that would yield
    * [[Task.never]] on cancellation into one that yields [[Task.raiseError]].
    *
    * Example:
    * {{{
    *   import java.util.concurrent.CancellationException
    *
    *   val anotherTenSecs = Task.sleep(10.seconds)
    *     .onCancelRaiseError(new CancellationException)
    *
    *   val task2 = anotherTenSecs.start.flatMap { fa =>
    *     // Triggering pure cancellation, then trying to get its result
    *     fa.cancel.flatMap(_ => anotherTenSecs)
    *   }
    *
    *   task2.runToFuture
    *   // => CancellationException
    * }}}
    */
  final def onCancelRaiseError(e: Throwable): Task[A] =
    TaskCancellation.raiseError(this, e)

  /** Creates a new task that will try recovering from an error by
    * matching it with another task using the given partial function.
    *
    * See [[onErrorHandleWith]] for the version that takes a total function.
    */
  final def onErrorRecoverWith[B >: A](pf: PartialFunction[Throwable, Task[B]]): Task[B] =
    onErrorHandleWith(ex => pf.applyOrElse(ex, raiseConstructor))

  /** Creates a new task that will handle any matching throwable that
    * this task might emit by executing another task.
    *
    * See [[onErrorRecoverWith]] for the version that takes a partial function.
    */
  final def onErrorHandleWith[B >: A](f: Throwable => Task[B]): Task[B] =
    FlatMap(this, new StackFrame.ErrorHandler(f, nowConstructor))

  /** Creates a new task that in case of error will fallback to the
    * given backup task.
    */
  final def onErrorFallbackTo[B >: A](that: Task[B]): Task[B] =
    onErrorHandleWith(_ => that)

  /** Given a predicate function, keep retrying the
    * task until the function returns true.
    */
  final def restartUntil(p: A => Boolean): Task[A] =
    this.flatMap(a => if (p(a)) now(a) else this.restartUntil(p))

  /** Returns a new `Task` that applies the mapping function to
    * the element emitted by the source.
    *
    * Can be used for specifying a (lazy) transformation to the result
    * of the source.
    *
    * This equivalence with [[flatMap]] always holds:
    *
    * `fa.map(f) <-> fa.flatMap(x => Task.pure(f(x)))`
    */
  final def map[B](f: A => B): Task[B] =
    this match {
      case Map(source, g, index) =>
        // Allowed to do a fixed number of map operations fused before
        // resetting the counter in order to avoid stack overflows;
        // See `monix.execution.internal.Platform` for details.
        if (index != fusionMaxStackDepth) Map(source, g.andThen(f), index + 1)
        else Map(this, f, 0)
      case _ =>
        Map(this, f, 0)
    }

  /** Creates a new task that in case of error will retry executing the
    * source again and again, until it succeeds.
    *
    * In case of continuous failure the total number of executions
    * will be `maxRetries + 1`.
    */
  final def onErrorRestart(maxRetries: Long): Task[A] =
<<<<<<< HEAD
    this.onErrorHandleWith(
      ex =>
        if (maxRetries > 0) this.onErrorRestart(maxRetries - 1)
        else raiseError(ex))
=======
    this.onErrorHandleWith { ex =>
      if (maxRetries > 0) this.onErrorRestart(maxRetries - 1)
      else raiseError(ex)
    }
>>>>>>> bc6b25c8

  /** Creates a new task that in case of error will retry executing the
    * source again and again, until it succeeds, or until the given
    * predicate returns `false`.
    *
    * In this sample we retry for as long as the exception is a `TimeoutException`:
    * {{{
    *   import scala.concurrent.TimeoutException
    *
    *   Task("some long call that may timeout").onErrorRestartIf {
    *     case _: TimeoutException => true
    *     case _ => false
    *   }
    * }}}
    *
    * @param p is the predicate that is executed if an error is thrown and
    *        that keeps restarting the source for as long as it returns `true`
    */
  final def onErrorRestartIf(p: Throwable => Boolean): Task[A] =
    this.onErrorHandleWith(ex => if (p(ex)) this.onErrorRestartIf(p) else raiseError(ex))

  /** On error restarts the source with a customizable restart loop.
    *
    * This operation keeps an internal `state`, with a start value, an internal
    * state that gets evolved and based on which the next step gets decided,
    * e.g. should it restart, maybe with a delay, or should it give up and
    * re-throw the current error.
    *
    * Example that implements a simple retry policy that retries for a maximum
    * of 10 times before giving up; also introduce a 1 second delay before
    * each retry is executed:
    *
    * {{{
    *   import scala.util.Random
    *   import scala.concurrent.duration._
    *
    *   val task = Task {
    *     if (Random.nextInt(20) > 10)
    *       throw new RuntimeException("boo")
    *     else 78
    *   }
    *
    *   task.onErrorRestartLoop(10) { (err, maxRetries, retry) =>
    *     if (maxRetries > 0)
    *       // Next retry please; but do a 1 second delay
    *       retry(maxRetries - 1).delayExecution(1.second)
    *     else
    *       // No retries left, rethrow the error
    *       Task.raiseError(err)
    *   }
    * }}}
    *
    * A more complex exponential back-off sample:
    *
    * {{{
    *   import scala.concurrent.duration._
    *
    *   // Keeps the current state, indicating the restart delay and the
    *   // maximum number of retries left
    *   final case class Backoff(maxRetries: Int, delay: FiniteDuration)
    *
    *   // Restarts for a maximum of 10 times, with an initial delay of 1 second,
    *   // a delay that keeps being multiplied by 2
    *   task.onErrorRestartLoop(Backoff(10, 1.second)) { (err, state, retry) =>
    *     val Backoff(maxRetries, delay) = state
    *     if (maxRetries > 0)
    *       retry(Backoff(maxRetries - 1, delay * 2)).delayExecution(delay)
    *     else
    *       // No retries left, rethrow the error
    *       Task.raiseError(err)
    *   }
    * }}}
    *
    * The given function injects the following parameters:
    *
    *  1. `error` reference that was thrown
    *  2. the current `state`, based on which a decision for the retry is made
    *  3. `retry: S => Task[B]` function that schedules the next retry
    *
    * @param initial is the initial state used to determine the next on error
    *        retry cycle
    * @param f is a function that injects the current error, state, a
    *        function that can signal a retry is to be made and returns
    *        the next task
    */
  final def onErrorRestartLoop[S, B >: A](initial: S)(f: (Throwable, S, S => Task[B]) => Task[B]): Task[B] =
    onErrorHandleWith(err => f(err, initial, state => (this: Task[B]).onErrorRestartLoop(state)(f)))

  /** Creates a new task that will handle any matching throwable that
    * this task might emit.
    *
    * See [[onErrorRecover]] for the version that takes a partial function.
    */
  final def onErrorHandle[U >: A](f: Throwable => U): Task[U] =
    onErrorHandleWith(f.andThen(nowConstructor))

  /** Creates a new task that on error will try to map the error
    * to another value using the provided partial function.
    *
    * See [[onErrorHandle]] for the version that takes a total function.
    */
  final def onErrorRecover[U >: A](pf: PartialFunction[Throwable, U]): Task[U] =
    onErrorRecoverWith(pf.andThen(nowConstructor))

  /** Start execution of the source suspended in the `Task` context.
    *
    * This can be used for non-deterministic / concurrent execution.
    * The following code is more or less equivalent with
    * [[Task.parMap2]] (minus the behavior on error handling and
    * cancellation):
    *
    * {{{
    *   def par2[A, B](ta: Task[A], tb: Task[B]): Task[(A, B)] =
    *     for {
    *       fa <- ta.start
    *       fb <- tb.start
    *        a <- fa.join
    *        b <- fb.join
    *     } yield (a, b)
    * }}}
    *
    * Note in such a case usage of [[Task.parMap2 parMap2]]
    * (and [[Task.parMap3 parMap3]], etc.) is still recommended
    * because of behavior on error and cancellation — consider that
    * in the example above, if the first task finishes in error,
    * the second task doesn't get cancelled.
    *
    * This operation forces an asynchronous boundary before execution
    */
  final def start: Task[Fiber[A @uV]] =
    TaskStart.forked(this)

  /** Generic conversion of `Task` to any data type for which there's
    * a [[TaskLift]] implementation available.
    *
    * Supported data types:
    *
    *  - [[https://typelevel.org/cats-effect/datatypes/io.html cats.effect.IO]]
    *  - any data type implementing [[https://typelevel.org/cats-effect/typeclasses/concurrent.html cats.effect.Concurrent]]
    *  - any data type implementing [[https://typelevel.org/cats-effect/typeclasses/async.html cats.effect.Async]]
    *  - any data type implementing [[https://typelevel.org/cats-effect/typeclasses/liftio.html cats.effect.LiftIO]]
    *  - `monix.reactive.Observable`
    *  - `monix.tail.Iterant`
    *
    * This conversion guarantees:
    *
    *  - referential transparency
    *  - similar runtime characteristics (e.g. if the source doesn't
    *    block threads on evaluation, then the result shouldn't block
    *    threads either)
    *  - interruptibility, if the target data type is cancelable
    *
    * Sample:
    *
    * {{{
    *   import cats.effect.IO
    *   import monix.execution.Scheduler.Implicits.global
    *   import scala.concurrent.duration._
    *
    *   Task(1 + 1)
    *     .delayExecution(5.seconds)
    *     .to[IO]
    * }}}
    */
  final def to[F[_]](implicit F: TaskLift[F]): F[A @uV] =
    F(this)

  /** Converts the source `Task` to any data type that implements
    * [[https://typelevel.org/cats-effect/typeclasses/concurrent.html Concurrent]].
    *
    * Example:
    *
    * {{{
    *   import cats.effect.IO
    *   import monix.execution.Scheduler.Implicits.global
    *   import scala.concurrent.duration._
    *
    *   Task.eval(println("Hello!"))
    *     .delayExecution(5.seconds)
    *     .to[IO]
    * }}}
    *
    * A [[https://typelevel.org/cats-effect/typeclasses/concurrent-effect.html ConcurrentEffect]]
    * instance for `Task` is also needed in scope,
    * which might need a [[monix.execution.Scheduler Scheduler]] to
    * be available. Such a requirement is needed because the `Task`
    * has to be evaluated in order to be converted.
    *
    * NOTE: the resulting value is cancelable, via usage of
    * `cats.effect.Concurrent`.
    *
    * @see [[to]] that is able to convert to any data type that has
    *      a [[TaskLift]] implementation
    *
    * @see [[toAsync]] that is able to convert to non-cancelable values via the
    *       [[https://typelevel.org/cats-effect/typeclasses/async.html Async]]
    *       type class.
    *
    * @param F is the `cats.effect.Concurrent` instance required in
    *        order to perform the conversion
    *
    * @param eff is the `ConcurrentEffect[Task]` instance needed to
    *        evaluate tasks; when evaluating tasks, this is the pure
    *        alternative to demanding a `Scheduler`
    */
  final def toConcurrent[F[_]](implicit F: Concurrent[F], eff: ConcurrentEffect[Task]): F[A @uV] =
    TaskConversions.toConcurrent(this)(F, eff)

  /** Converts the source `Task` to any data type that implements
    * [[https://typelevel.org/cats-effect/typeclasses/async.html Async]].
    *
    * Example:
    *
    * {{{
    *   import cats.effect.IO
    *   import monix.execution.Scheduler.Implicits.global
    *   import scala.concurrent.duration._
    *
    *   Task.eval(println("Hello!"))
    *     .delayExecution(5.seconds)
    *     .toAsync[IO]
    * }}}
    *
    * An `Effect[Task]` instance is needed in scope,
    * which might need a [[monix.execution.Scheduler Scheduler]] to
    * be available. Such a requirement is needed because the `Task`
    * has to be evaluated in order to be converted.
    *
    * NOTE: the resulting instance will NOT be cancelable, as in
    * Task's cancelation token doesn't get carried over. This is
    * implicit in the usage of `cats.effect.Async` type class.
    * In the example above what this means is that the task will
    * still print `"Hello!"` after 5 seconds, even if the resulting
    * task gets cancelled.
    *
    * @see [[to]] that is able to convert to any data type that has
    *      a [[TaskLift]] implementation
    *
    * @see [[toConcurrent]] that is able to convert to cancelable values via the
    *      [[https://typelevel.org/cats-effect/typeclasses/concurrent.html Concurrent]]
    *      type class.
    *
    * @param F is the `cats.effect.Async` instance required in
    *        order to perform the conversion
    *
    * @param eff is the `Effect[Task]` instance needed to
    *        evaluate tasks; when evaluating tasks, this is the pure
    *        alternative to demanding a `Scheduler`
    */
  final def toAsync[F[_]](implicit F: Async[F], eff: Effect[Task]): F[A @uV] =
    TaskConversions.toAsync(this)(F, eff)

  /** Converts a [[Task]] to an `org.reactivestreams.Publisher` that
    * emits a single item on success, or just the error on failure.
    *
    * See [[http://www.reactive-streams.org/ reactive-streams.org]] for the
    * Reactive Streams specification.
    */
  final def toReactivePublisher(implicit s: Scheduler): org.reactivestreams.Publisher[A @uV] =
    TaskToReactivePublisher[A](this)(s)

  /** Returns a Task that mirrors the source Task but that triggers a
    * `TimeoutException` in case the given duration passes without the
    * task emitting any item.
    */
  final def timeout(after: FiniteDuration): Task[A] =
    timeoutWith(after, new TimeoutException(s"Task timed-out after $after of inactivity"))

  /** Returns a Task that mirrors the source Task but that triggers a
    * specified `Exception` in case the given duration passes
    * without the task emitting any item.
    * @param exception The `Exception` to throw after given duration
    *                  passes
    */
  final def timeoutWith(after: FiniteDuration, exception: Exception): Task[A] =
    timeoutTo(after, raiseError(exception))

  /** Returns a Task that mirrors the source Task but switches to the
    * given backup Task in case the given duration passes without the
    * source emitting any item.
    */
  final def timeoutTo[B >: A](after: FiniteDuration, backup: Task[B]): Task[B] =
    timeoutToL(now(after), backup)

  /** Returns a Task that mirrors the source Task but that triggers a
    * `TimeoutException` in case the given duration passes without the
    * task emitting any item.
    *
    * Useful when timeout is variable, e.g. when task is running in a loop
    * with deadline semantics.
    *
    * Example:
    * {{{
    *   import monix.execution.Scheduler.Implicits.global
    *   import scala.concurrent.duration._
    *
    *   val deadline = 10.seconds.fromNow
    *
    *   val singleCallTimeout = 2.seconds
    *
    *   // re-evaluate deadline time on every request
    *   val actualTimeout = Task(singleCallTimeout.min(deadline.timeLeft))
    *
    *   // expensive remote call
    *   def call(): Unit = ()
    *
    *   val remoteCall = Task(call())
    *     .timeoutToL(actualTimeout, Task.unit)
    *     .onErrorRestart(100)
    *     .timeout(deadline.time)
    * }}}
    */
  final def timeoutL(after: Task[FiniteDuration]): Task[A] =
    timeoutToL(
      after,
      raiseError(new TimeoutException(s"Task timed-out after $after of inactivity"))
    )

  /** Returns a Task that mirrors the source Task but switches to the
    * given backup Task in case the given duration passes without the
    * source emitting any item.
    *
    * Useful when timeout is variable, e.g. when task is running in a loop
    * with deadline semantics.
    *
    * Example:
    * {{{
    *   import monix.execution.Scheduler.Implicits.global
    *   import scala.concurrent.duration._
    *
    *   val deadline = 10.seconds.fromNow
    *
    *   val singleCallTimeout = 2.seconds
    *
    *   // re-evaluate deadline time on every request
    *   val actualTimeout = Task(singleCallTimeout.min(deadline.timeLeft))
    *
    *   // expensive remote call
    *   def call(): Unit = ()
    *
    *   val remoteCall = Task(call())
    *     .timeoutL(actualTimeout)
    *     .onErrorRestart(100)
    *     .timeout(deadline.time)
    * }}}
    * Note that this method respects the timeout task evaluation duration,
    * e.g. if it took 3 seconds to evaluate `after`
    * to a value of `5 seconds`, then this task will timeout
    * in exactly 5 seconds from the moment computation started,
    * which means in 2 seconds after the timeout task has been evaluated.
    *
    **/
  final def timeoutToL[B >: A](after: Task[FiniteDuration], backup: Task[B]): Task[B] = {
    val timeoutTask: Task[Unit] =
      after.timed.flatMap {
        case (took, need) =>
          val left = need - took
          if (left.length <= 0) {
            Task.unit
          } else {
            Task.sleep(left)
          }
      }

    Task.race(this, timeoutTask).flatMap {
      case Left(a) =>
        Task.now(a)
      case Right(_) =>
        backup
    }
  }

  /** Returns a string representation of this task meant for
    * debugging purposes only.
    */
  override def toString: String = this match {
    case Now(a) => s"Task.Now($a)"
    case Error(e) => s"Task.Error($e)"
    case _ =>
      val n = this.getClass.getName.replaceFirst("^monix\\.eval\\.Task[$.]", "")
      s"Task.$n$$${System.identityHashCode(this)}"
  }

  /** Returns a new value that transforms the result of the source,
    * given the `recover` or `map` functions, which get executed depending
    * on whether the result is successful or if it ends in error.
    *
    * This is an optimization on usage of [[attempt]] and [[map]],
    * this equivalence being true:
    *
    * `task.redeem(recover, map) <-> task.attempt.map(_.fold(recover, map))`
    *
    * Usage of `redeem` subsumes [[onErrorHandle]] because:
    *
    * `task.redeem(fe, id) <-> task.onErrorHandle(fe)`
    *
    * @param recover is a function used for error recover in case the
    *        source ends in error
    * @param map is a function used for mapping the result of the source
    *        in case it ends in success
    */
  def redeem[B](recover: Throwable => B, map: A => B): Task[B] =
    Task.FlatMap(this, new Task.Redeem(recover, map))

  /** Returns a new value that transforms the result of the source,
    * given the `recover` or `bind` functions, which get executed depending
    * on whether the result is successful or if it ends in error.
    *
    * This is an optimization on usage of [[attempt]] and [[flatMap]],
    * this equivalence being available:
    *
    * `task.redeemWith(recover, bind) <-> task.attempt.flatMap(_.fold(recover, bind))`
    *
    * Usage of `redeemWith` subsumes [[onErrorHandleWith]] because:
    *
    * `task.redeemWith(fe, F.pure) <-> task.onErrorHandleWith(fe)`
    *
    * Usage of `redeemWith` also subsumes [[flatMap]] because:
    *
    * `task.redeemWith(Task.raiseError, fs) <-> task.flatMap(fs)`
    *
    * @param recover is the function that gets called to recover the source
    *        in case of error
    * @param bind is the function that gets to transform the source
    *        in case of success
    */
  def redeemWith[B](recover: Throwable => Task[B], bind: A => Task[B]): Task[B] =
    Task.FlatMap(this, new StackFrame.RedeemWith(recover, bind))

  /** Makes the source `Task` uninterruptible such that a `cancel` signal
    * (e.g. [[Fiber.cancel]]) has no effect.
    *
    * {{{
    *   import monix.execution.Scheduler.Implicits.global
    *   import scala.concurrent.duration._
    *
    *   val uncancelable = Task
    *     .eval(println("Hello!"))
    *     .delayExecution(10.seconds)
    *     .uncancelable
    *     .runToFuture
    *
    *   // No longer works
    *   uncancelable.cancel()
    *
    *   // After 10 seconds
    *   // => Hello!
    * }}}
    */
  final def uncancelable: Task[A] =
    TaskCancellation.uncancelable(this)

  /** Times the `Task` execution and returns its duration and the computed value.
    *
    * Basic usage example:
    *
    * {{{
    *   for {
    *     r <- Task(1 + 1).timed
    *     (duration, value) = r
    *     _ <- Task(println("executed in " + duration.toMillis + " ms"))
    *   } yield value
    * }}}
    */
  final def timed: Task[(FiniteDuration, A)] =
    for {
      start <- Task.clock.monotonic(NANOSECONDS)
      a     <- this
      end   <- Task.clock.monotonic(NANOSECONDS)
    } yield (FiniteDuration(end - start, NANOSECONDS), a)
}

/** Builders for [[Task]].
  *
  * @define registerParamDesc is a function that will be called when
  *         this `Task` is executed, receiving a callback as a
  *         parameter, a callback that the user is supposed to call in
  *         order to signal the desired outcome of this `Task`. This
  *         function also receives a [[monix.execution.Scheduler Scheduler]]
  *         that can be used for managing asynchronous boundaries, a
  *         scheduler being nothing more than an evolved `ExecutionContext`.
  *
  * @define shiftDesc For example we can introduce an
  *         asynchronous boundary in the `flatMap` chain before a
  *         certain task, this being literally the implementation of
  *         [[Task.executeAsync executeAsync]]:
  *
  *         {{{
  *           val task = Task.eval(35)
  *
  *           Task.shift.flatMap(_ => task)
  *         }}}
  *
  *         And this can also be described with `*>` from Cats:
  *
  *         {{{
  *           import cats.syntax.all._
  *
  *           Task.shift *> task
  *         }}}
  *
  *         Or we can specify an asynchronous boundary ''after''
  *         the evaluation of a certain task, this being literally
  *         the implementation of
  *         [[Task!.asyncBoundary:monix\.eval\.Task[A]* .asyncBoundary]]:
  *
  *         {{{
  *           task.flatMap(a => Task.shift.map(_ => a))
  *         }}}
  *
  *         And again we can also describe this with `<*`
  *         from Cats:
  *
  *         {{{
  *           task <* Task.shift
  *         }}}
  *
  * @define parallelismNote NOTE: the tasks get forked automatically so there's
  *         no need to force asynchronous execution for immediate tasks,
  *         parallelism being guaranteed when multi-threading is available!
  *
  *         All specified tasks get evaluated in parallel, regardless of their
  *         execution model ([[Task.eval]] vs [[Task.evalAsync]] doesn't matter).
  *         Also the implementation tries to be smart about detecting forked
  *         tasks so it can eliminate extraneous forks for the very obvious
  *         cases.
  *
  * @define parallelismAdvice ADVICE: In a real life scenario the tasks should
  *         be expensive in order to warrant parallel execution. Parallelism
  *         doesn't magically speed up the code - it's usually fine for I/O-bound
  *         tasks, however for CPU-bound tasks it can make things worse.
  *         Performance improvements need to be verified.
  */
object Task extends TaskInstancesLevel1 {
  /** Lifts the given thunk in the `Task` context, processing it synchronously
    * when the task gets evaluated.
    *
    * This is an alias for:
    *
    * {{{
    *   val thunk = () => 42
    *   Task.eval(thunk())
    * }}}
    *
    * WARN: behavior of `Task.apply` has changed since 3.0.0-RC2.
    * Before the change (during Monix 2.x series), this operation was forcing
    * a fork, being equivalent to the new [[Task.evalAsync]].
    *
    * Switch to [[Task.evalAsync]] if you wish the old behavior, or combine
    * [[Task.eval]] with [[Task.executeAsync]].
    */
  def apply[A](a: => A): Task[A] =
    eval(a)

  /** Returns a `Task` that on execution is always successful, emitting
    * the given strict value.
    */
  def now[A](a: A): Task[A] =
    Task.Now(a)

  /** Lifts a value into the task context. Alias for [[now]]. */
  def pure[A](a: A): Task[A] = now(a)

  /** Returns a task that on execution is always finishing in error
    * emitting the specified exception.
    */
  def raiseError[A](ex: Throwable): Task[A] =
    Error(ex)

  /** Promote a non-strict value representing a Task to a Task of the
    * same type.
    */
  def defer[A](fa: => Task[A]): Task[A] =
    Suspend(fa _)

  /** Defers the creation of a `Task` by using the provided
    * function, which has the ability to inject a needed
    * [[monix.execution.Scheduler Scheduler]].
    *
    * Example:
    * {{{
    *   import scala.concurrent.duration.MILLISECONDS
    *
    *   def measureLatency[A](source: Task[A]): Task[(A, Long)] =
    *     Task.deferAction { implicit s =>
    *       // We have our Scheduler, which can inject time, we
    *       // can use it for side-effectful operations
    *       val start = s.clockRealTime(MILLISECONDS)
    *
    *       source.map { a =>
    *         val finish = s.clockRealTime(MILLISECONDS)
    *         (a, finish - start)
    *       }
    *     }
    * }}}
    *
    * @param f is the function that's going to be called when the
    *        resulting `Task` gets evaluated
    */
  def deferAction[A](f: Scheduler => Task[A]): Task[A] =
    TaskDeferAction(f)

  /** Promote a non-strict Scala `Future` to a `Task` of the same type.
    *
    * The equivalent of doing:
    * {{{
    *   import scala.concurrent.Future
    *   val fa = Future.successful(27)
    *
    *   Task.defer(Task.fromFuture(fa))
    * }}}
    */
  def deferFuture[A](fa: => Future[A]): Task[A] =
    defer(fromFuture(fa))

  /** Wraps calls that generate `Future` results into [[Task]], provided
    * a callback with an injected [[monix.execution.Scheduler Scheduler]]
    * to act as the necessary `ExecutionContext`.
    *
    * This builder helps with wrapping `Future`-enabled APIs that need
    * an implicit `ExecutionContext` to work. Consider this example:
    *
    * {{{
    *   import scala.concurrent.{ExecutionContext, Future}
    *
    *   def sumFuture(list: Seq[Int])(implicit ec: ExecutionContext): Future[Int] =
    *     Future(list.sum)
    * }}}
    *
    * We'd like to wrap this function into one that returns a lazy
    * `Task` that evaluates this sum every time it is called, because
    * that's how tasks work best. However in order to invoke this
    * function an `ExecutionContext` is needed:
    *
    * {{{
    *   def sumTask(list: Seq[Int])(implicit ec: ExecutionContext): Task[Int] =
    *     Task.deferFuture(sumFuture(list))
    * }}}
    *
    * But this is not only superfluous, but against the best practices
    * of using `Task`. The difference is that `Task` takes a
    * [[monix.execution.Scheduler Scheduler]] (inheriting from
    * `ExecutionContext`) only when [[Task.runAsync runAsync]] happens.
    * But with `deferFutureAction` we get to have an injected
    * `Scheduler` in the passed callback:
    *
    * {{{
    *   def sumTask2(list: Seq[Int]): Task[Int] =
    *     Task.deferFutureAction { implicit scheduler =>
    *       sumFuture(list)
    *     }
    * }}}
    *
    * @param f is the function that's going to be executed when the task
    *        gets evaluated, generating the wrapped `Future`
    */
  def deferFutureAction[A](f: Scheduler => Future[A]): Task[A] =
    TaskFromFuture.deferAction(f)

  /** Alias for [[defer]]. */
  def suspend[A](fa: => Task[A]): Task[A] =
    Suspend(fa _)

  /** Promote a non-strict value to a Task that is memoized on the first
    * evaluation, the result being then available on subsequent evaluations.
    */
  def evalOnce[A](a: => A): Task[A] = {
    val coeval = Coeval.evalOnce(a)
    Eval(coeval)
  }

  /** Promote a non-strict value, a thunk, to a `Task`, catching exceptions
    * in the process.
    *
    * Note that since `Task` is not memoized or strict, this will recompute the
    * value each time the `Task` is executed, behaving like a function.
    *
    * @param a is the thunk to process on evaluation
    */
  def eval[A](a: => A): Task[A] =
    Eval(a _)

  /** Lifts a non-strict value, a thunk, to a `Task` that will trigger a logical
    * fork before evaluation.
    *
    * Like [[eval]], but the provided `thunk` will not be evaluated immediately.
    * Equivalence:
    *
    * `Task.evalAsync(a) <-> Task.eval(a).executeAsync`
    *
    * @param a is the thunk to process on evaluation
    */
  def evalAsync[A](a: => A): Task[A] =
    TaskEvalAsync(a _)

  /** Alias for [[eval]]. */
  def delay[A](a: => A): Task[A] = eval(a)

  /** A [[Task]] instance that upon evaluation will never complete. */
  def never[A]: Task[A] = neverRef

  /** Converts to [[Task]] from any `F[_]` for which there exists
    * a [[TaskLike]] implementation.
    *
    * Supported types includes, but is not necessarily limited to:
    *
    *  - [[https://typelevel.org/cats/datatypes/eval.html cats.Eval]]
    *  - [[https://typelevel.org/cats-effect/datatypes/io.html cats.effect.IO]]
    *  - [[https://typelevel.org/cats-effect/datatypes/syncio.html cats.effect.SyncIO]]
    *  - [[https://typelevel.org/cats-effect/typeclasses/effect.html cats.effect.Effect (Async)]]
    *  - [[https://typelevel.org/cats-effect/typeclasses/concurrent-effect.html cats.effect.ConcurrentEffect]]
    *  - [[monix.eval.Coeval]]
    *  - [[scala.Either]]
    *  - [[scala.util.Try]]
    *  - [[scala.concurrent.Future]]
    */
  def from[F[_], A](fa: F[A])(implicit F: TaskLike[F]): Task[A] =
    F(fa)

  /**
    * Returns a `F ~> Coeval` (`FunctionK`) for transforming any
    * supported data-type into [[Coeval]].
    *
    * Useful for `mapK` transformations, for example when working
    * with `Resource` or `Iterant`:
    *
    * {{{
    *   import cats.effect._
    *   import monix.eval._
    *   import java.io._
    *
    *   def open(file: File) =
    *     Resource[IO, InputStream](IO {
    *       val in = new FileInputStream(file)
    *       (in, IO(in.close()))
    *     })
    *
    *   // Lifting to a Resource of Task
    *   val res: Resource[Task, InputStream] =
    *     open(new File("sample")).mapK(Task.fromK[IO])
    * }}}
    */
  def fromK[F[_]](implicit F: TaskLike[F]): (F ~> Task) = F

  /** Builds a [[Task]] instance out of any data type that implements
    * [[https://typelevel.org/cats-effect/typeclasses/concurrent.html Concurrent]] and
    * [[https://typelevel.org/cats-effect/typeclasses/concurrent-effect.html ConcurrentEffect]].
    *
    * Example:
    *
    * {{{
    *   import cats.effect._
    *   import cats.syntax.all._
    *   import monix.execution.Scheduler.Implicits.global
    *   import scala.concurrent.duration._
    *
    *   implicit val timer = IO.timer(global)
    *
    *   val io = IO.sleep(5.seconds) *> IO(println("Hello!"))
    *
    *   // Resulting task is cancelable
    *   val task: Task[Unit] = Task.fromEffect(io)
    * }}}
    *
    * Cancellation / finalization behavior is carried over, so the
    * resulting task can be safely cancelled.
    *
    * @see [[Task.toConcurrentK]] for its dual
    *
    * @see [[Task.fromEffect]] for a version that works with simpler,
    *      non-cancelable `Async` data types
    *
    * @see [[Task.from]] for a more generic version that works with
    *      any [[TaskLike]] data type
    *
    * @param F is the `cats.effect.Effect` type class instance necessary
    *        for converting to `Task`; this instance can also be a
    *        `cats.effect.Concurrent`, in which case the resulting
    *        `Task` value is cancelable if the source is
    */
  def fromConcurrentEffect[F[_], A](fa: F[A])(implicit F: ConcurrentEffect[F]): Task[A] =
    TaskConversions.fromConcurrentEffect(fa)(F)

  /**
    * Returns a `F ~> Coeval` (`FunctionK`) for transforming any
    * supported data-type into [[Coeval]].
    *
    * Useful for `mapK` transformations, for example when working
    * with `Resource` or `Iterant`.
    *
    * This is the less generic [[fromK]] operation, supplied
    * in order order to force the usage of
    * [[https://typelevel.org/cats-effect/typeclasses/concurrent-effect.html ConcurrentEffect]]
    * for where it matters.
    */
  def fromConcurrentEffectK[F[_]](implicit F: ConcurrentEffect[F]): (F ~> Task) =
    fromK[F]

  /** Builds a [[Task]] instance out of any data type that implements
    * [[https://typelevel.org/cats-effect/typeclasses/async.html Async]] and
    * [[https://typelevel.org/cats-effect/typeclasses/effect.html Effect]].
    *
    * Example:
    *
    * {{{
    *   import cats.effect._
    *
    *   val io = IO(println("Hello!"))
    *
    *   val task: Task[Unit] = Task.fromEffect(io)
    * }}}
    *
    * WARNING: the resulting task might not carry the source's
    * cancelation behavior if the source is cancelable!
    * This is implicit in the usage of `Effect`.
    *
    * @see [[Task.fromConcurrentEffect]] for a version that can use
    *      [[https://typelevel.org/cats-effect/typeclasses/concurrent.html Concurrent]]
    *      for converting cancelable tasks.
    *
    * @see [[Task.from]] for a more generic version that works with
    *      any [[TaskLike]] data type
    *
    * @see [[Task.toAsyncK]] for its dual
    *
    * @param F is the `cats.effect.Effect` type class instance necessary
    *        for converting to `Task`; this instance can also be a
    *        `cats.effect.Concurrent`, in which case the resulting
    *        `Task` value is cancelable if the source is
    */
  def fromEffect[F[_], A](fa: F[A])(implicit F: Effect[F]): Task[A] =
    TaskConversions.fromEffect(fa)

  /**
    * Returns a `F ~> Coeval` (`FunctionK`) for transforming any
    * supported data-type into [[Coeval]].
    *
    * Useful for `mapK` transformations, for example when working
    * with `Resource` or `Iterant`.
    *
    * This is the less generic [[fromK]] operation, supplied
    * in order order to force the usage of
    * [[https://typelevel.org/cats-effect/typeclasses/effect.html Effect]]
    * for where it matters.
    */
  def fromEffectK[F[_]](implicit F: Effect[F]): (F ~> Task) =
    fromK[F]

  /** Builds a [[Task]] instance out of a Scala `Try`. */
  def fromTry[A](a: Try[A]): Task[A] =
    a match {
      case Success(v) => Now(v)
      case Failure(ex) => Error(ex)
    }

  /** Builds a [[Task]] instance out of a Scala `Either`. */
  def fromEither[E <: Throwable, A](a: Either[E, A]): Task[A] =
    a match {
      case Right(v) => Now(v)
      case Left(ex) => Error(ex)
    }

  /** Builds a [[Task]] instance out of a Scala `Either`. */
  def fromEither[E, A](f: E => Throwable)(a: Either[E, A]): Task[A] =
    a match {
      case Right(v) => Now(v)
      case Left(ex) => Error(f(ex))
    }

  /** Keeps calling `f` until it returns a `Right` result.
    *
    * Based on Phil Freeman's
    * [[http://functorial.com/stack-safety-for-free/index.pdf Stack Safety for Free]].
    */
  def tailRecM[A, B](a: A)(f: A => Task[Either[A, B]]): Task[B] =
    Task.defer(f(a)).flatMap {
      case Left(continueA) => tailRecM(continueA)(f)
      case Right(b) => Task.now(b)
    }

  /** A `Task[Unit]` provided for convenience. */
  val unit: Task[Unit] = Now(())

  /**
    * Transforms a [[Coeval]] into a [[Task]].
    *
    * {{{
    *   Task.coeval(Coeval {
    *     println("Hello!")
    *   })
    * }}}
    */
  val coeval: FunctionK[Coeval, Task] =
    Coeval.toK[Task]

  /** Create a non-cancelable `Task` from an asynchronous computation,
    * which takes the form of a function with which we can register a
    * callback to execute upon completion.
    *
    * This operation is the implementation for `cats.effect.Async` and
    * is thus yielding non-cancelable tasks, being the simplified
    * version of [[Task.cancelable[A](register* Task.cancelable]].
    * This can be used to translate from a callback-based API to pure
    * `Task` values that cannot be canceled.
    *
    * See the the documentation for
    * [[https://typelevel.org/cats-effect/typeclasses/async.html cats.effect.Async]].
    *
    * For example, in case we wouldn't have [[Task.deferFuture]]
    * already defined, we could do this:
    *
    * {{{
    *   import scala.concurrent.{Future, ExecutionContext}
    *   import scala.util._
    *
    *   def deferFuture[A](f: => Future[A])(implicit ec: ExecutionContext): Task[A] =
    *     Task.async { cb =>
    *       // N.B. we could do `f.onComplete(cb)` directly ;-)
    *       f.onComplete {
    *         case Success(a) => cb.onSuccess(a)
    *         case Failure(e) => cb.onError(e)
    *       }
    *     }
    * }}}
    *
    * Note that this function needs an explicit `ExecutionContext` in order
    * to trigger `Future#complete`, however Monix's `Task` can inject
    * a [[monix.execution.Scheduler Scheduler]] for you, thus allowing you
    * to get rid of these pesky execution contexts being passed around explicitly.
    * See [[Task.async0]].
    *
    * CONTRACT for `register`:
    *
    *  - the provided function is executed when the `Task` will be evaluated
    *    (via `runAsync` or when its turn comes in the `flatMap` chain, not before)
    *  - the injected [[monix.execution.Callback Callback]] can be
    *    called at most once, either with a successful result, or with
    *    an error; calling it more than once is a contract violation
    *  - it can be assumed that the callback provides no protection when called
    *    multiple times, the behavior being undefined
    *
    * @see [[Task.async0]] for a variant that also injects a
    *      [[monix.execution.Scheduler Scheduler]] into the provided callback,
    *      useful for forking, or delaying tasks or managing async boundaries
    *
    * @see [[Task.cancelable[A](register* Task.cancelable]] and [[Task.cancelable0]]
    *      for creating cancelable tasks
    *
    * @see [[Task.create]] for the builder that does it all
    */
  def async[A](register: Callback[Throwable, A] => Unit): Task[A] =
    TaskCreate.async(register)

  /** Create a non-cancelable `Task` from an asynchronous computation,
    * which takes the form of a function with which we can register a
    * callback to execute upon completion, a function that also injects a
    * [[monix.execution.Scheduler Scheduler]] for managing async boundaries.
    *
    * This operation is the implementation for `cats.effect.Async` and
    * is thus yielding non-cancelable tasks, being the simplified
    * version of [[Task.cancelable0]]. It can be used to translate from a
    * callback-based API to pure `Task` values that cannot be canceled.
    *
    * See the the documentation for
    * [[https://typelevel.org/cats-effect/typeclasses/async.html cats.effect.Async]].
    *
    * For example, in case we wouldn't have [[Task.deferFuture]]
    * already defined, we could do this:
    *
    * {{{
    *   import scala.concurrent.Future
    *   import scala.util._
    *
    *   def deferFuture[A](f: => Future[A]): Task[A] =
    *     Task.async0 { (scheduler, cb) =>
    *       // We are being given an ExecutionContext ;-)
    *       implicit val ec = scheduler
    *
    *       // N.B. we could do `f.onComplete(cb)` directly ;-)
    *       f.onComplete {
    *         case Success(a) => cb.onSuccess(a)
    *         case Failure(e) => cb.onError(e)
    *       }
    *     }
    * }}}
    *
    * Note that this function doesn't need an implicit `ExecutionContext`.
    * Compared with usage of [[Task.async[A](register* Task.async]], this
    * function injects a [[monix.execution.Scheduler Scheduler]] for us to
    * use for managing async boundaries.
    *
    * CONTRACT for `register`:
    *
    *  - the provided function is executed when the `Task` will be evaluated
    *    (via `runAsync` or when its turn comes in the `flatMap` chain, not before)
    *  - the injected [[monix.execution.Callback]] can be called at
    *    most once, either with a successful result, or with an error;
    *    calling it more than once is a contract violation
    *  - it can be assumed that the callback provides no protection when called
    *    multiple times, the behavior being undefined
    *
    * NOTES on the naming:
    *
    *  - `async` comes from `cats.effect.Async#async`
    *  - the `0` suffix is about overloading the simpler
    *    [[Task.async[A](register* Task.async]] builder
    *
    * @see [[Task.async]] for a simpler variant that doesn't inject a
    *      `Scheduler`, in case you don't need one
    *
    * @see [[Task.cancelable[A](register* Task.cancelable]] and [[Task.cancelable0]]
    *      for creating cancelable tasks
    *
    * @see [[Task.create]] for the builder that does it all
    */
  def async0[A](register: (Scheduler, Callback[Throwable, A]) => Unit): Task[A] =
    TaskCreate.async0(register)

  /** Suspends an asynchronous side effect in `Task`, this being a
    * variant of [[async]] that takes a pure registration function.
    *
    * Implements `cats.effect.Async.asyncF`.
    *
    * The difference versus [[async]] is that this variant can suspend
    * side-effects via the provided function parameter. It's more relevant
    * in polymorphic code making use of the `cats.effect.Async`
    * type class, as it alleviates the need for `cats.effect.Effect`.
    *
    * Contract for the returned `Task[Unit]` in the provided function:
    *
    *  - can be asynchronous
    *  - can be cancelable, in which case it hooks into IO's cancelation
    *    mechanism such that the resulting task is cancelable
    *  - it should not end in error, because the provided callback
    *    is the only way to signal the final result and it can only
    *    be called once, so invoking it twice would be a contract
    *    violation; so on errors thrown in `Task`, the task can become
    *    non-terminating, with the error being printed via
    *    [[monix.execution.Scheduler.reportFailure Scheduler.reportFailure]]
    *
    * @see [[Task.async]] and [[Task.async0]] for a simpler variants
    *
    * @see [[Task.cancelable[A](register* Task.cancelable]] and
    *      [[Task.cancelable0]] for creating cancelable tasks
    */
  def asyncF[A](register: Callback[Throwable, A] => Task[Unit]): Task[A] =
    TaskCreate.asyncF(register)

  /** Create a cancelable `Task` from an asynchronous computation that
    * can be canceled, taking the form of a function with which we can
    * register a callback to execute upon completion.
    *
    * This operation is the implementation for
    * `cats.effect.Concurrent#cancelable` and is thus yielding
    * cancelable tasks. It can be used to translate from a callback-based
    * API to pure `Task` values that can be canceled.
    *
    * See the the documentation for
    * [[https://typelevel.org/cats-effect/typeclasses/concurrent.html cats.effect.Concurrent]].
    *
    * For example, in case we wouldn't have [[Task.delayExecution]]
    * already defined and we wanted to delay evaluation using a Java
    * [[https://docs.oracle.com/javase/8/docs/api/java/util/concurrent/ScheduledExecutorService.html ScheduledExecutorService]]
    * (no need for that because we've got [[monix.execution.Scheduler Scheduler]],
    * but lets say for didactic purposes):
    *
    * {{{
    *   import java.util.concurrent.ScheduledExecutorService
    *   import scala.concurrent.ExecutionContext
    *   import scala.concurrent.duration._
    *   import scala.util.control.NonFatal
    *
    *   def delayed[A](sc: ScheduledExecutorService, timespan: FiniteDuration)
    *     (thunk: => A)
    *     (implicit ec: ExecutionContext): Task[A] = {
    *
    *     Task.cancelable { cb =>
    *       val future = sc.schedule(new Runnable { // scheduling delay
    *         def run() = ec.execute(new Runnable { // scheduling thunk execution
    *           def run() =
    *             try
    *               cb.onSuccess(thunk)
    *             catch { case NonFatal(e) =>
    *               cb.onError(e)
    *             }
    *           })
    *         },
    *         timespan.length,
    *         timespan.unit)
    *
    *       // Returning the cancelation token that is able to cancel the
    *       // scheduling in case the active computation hasn't finished yet
    *       Task(future.cancel(false))
    *     }
    *   }
    * }}}
    *
    * Note in this sample we are passing an implicit `ExecutionContext`
    * in order to do the actual processing, the `ScheduledExecutorService`
    * being in charge just of scheduling. We don't need to do that, as `Task`
    * affords to have a [[monix.execution.Scheduler Scheduler]] injected
    * instead via [[Task.cancelable0]].
    *
    * CONTRACT for `register`:
    *
    *  - the provided function is executed when the `Task` will be evaluated
    *    (via `runAsync` or when its turn comes in the `flatMap` chain, not before)
    *  - the injected [[monix.execution.Callback Callback]] can be
    *    called at most once, either with a successful result, or with
    *    an error; calling it more than once is a contract violation
    *  - it can be assumed that the callback provides no protection when called
    *    multiple times, the behavior being undefined
    *
    * @see [[Task.cancelable0]] for the version that also injects a
    *      [[monix.execution.Scheduler Scheduler]] in that callback
    *
    * @see [[Task.async0]] and [[Task.async[A](register* Task.async]] for the
    *      simpler versions of this builder that create non-cancelable tasks
    *      from callback-based APIs
    *
    * @see [[Task.create]] for the builder that does it all
    *
    * @param register $registerParamDesc
    */
  def cancelable[A](register: Callback[Throwable, A] => CancelToken[Task]): Task[A] =
    cancelable0((_, cb) => register(cb))

  /** Create a cancelable `Task` from an asynchronous computation,
    * which takes the form of a function with which we can register a
    * callback to execute upon completion, a function that also injects a
    * [[monix.execution.Scheduler Scheduler]] for managing async boundaries.
    *
    * This operation is the implementation for
    * `cats.effect.Concurrent#cancelable` and is thus yielding
    * cancelable tasks. It can be used to translate from a callback-based API
    * to pure `Task` values that can be canceled.
    *
    * See the the documentation for
    * [[https://typelevel.org/cats-effect/typeclasses/concurrent.html cats.effect.Concurrent]].
    *
    * For example, in case we wouldn't have [[Task.delayExecution]]
    * already defined and we wanted to delay evaluation using a Java
    * [[https://docs.oracle.com/javase/8/docs/api/java/util/concurrent/ScheduledExecutorService.html ScheduledExecutorService]]
    * (no need for that because we've got [[monix.execution.Scheduler Scheduler]],
    * but lets say for didactic purposes):
    *
    * {{{
    *   import java.util.concurrent.ScheduledExecutorService
    *   import scala.concurrent.duration._
    *   import scala.util.control.NonFatal
    *
    *   def delayed1[A](sc: ScheduledExecutorService, timespan: FiniteDuration)
    *     (thunk: => A): Task[A] = {
    *
    *     Task.cancelable0 { (scheduler, cb) =>
    *       val future = sc.schedule(new Runnable { // scheduling delay
    *         def run = scheduler.execute(new Runnable { // scheduling thunk execution
    *           def run() =
    *             try
    *               cb.onSuccess(thunk)
    *             catch { case NonFatal(e) =>
    *               cb.onError(e)
    *             }
    *           })
    *         },
    *         timespan.length,
    *         timespan.unit)
    *
    *       // Returning the cancel token that is able to cancel the
    *       // scheduling in case the active computation hasn't finished yet
    *       Task(future.cancel(false))
    *     }
    *   }
    * }}}
    *
    * As can be seen, the passed function needs to pass a
    * [[monix.execution.Cancelable Cancelable]] in order to specify cancelation
    * logic.
    *
    * This is a sample given for didactic purposes. Our `cancelable0` is
    * being injected a [[monix.execution.Scheduler Scheduler]] and it is
    * perfectly capable of doing such delayed execution without help from
    * Java's standard library:
    *
    * {{{
    *   def delayed2[A](timespan: FiniteDuration)(thunk: => A): Task[A] =
    *     Task.cancelable0 { (scheduler, cb) =>
    *       // N.B. this already returns the Cancelable that we need!
    *       val cancelable = scheduler.scheduleOnce(timespan) {
    *         try cb.onSuccess(thunk)
    *         catch { case NonFatal(e) => cb.onError(e) }
    *       }
    *       // `scheduleOnce` above returns a Cancelable, which
    *       // has to be converted into a Task[Unit]
    *       Task(cancelable.cancel())
    *     }
    * }}}
    *
    * CONTRACT for `register`:
    *
    *  - the provided function is executed when the `Task` will be evaluated
    *    (via `runAsync` or when its turn comes in the `flatMap` chain, not before)
    *  - the injected [[monix.execution.Callback Callback]] can be
    *    called at most once, either with a successful result, or with
    *    an error; calling it more than once is a contract violation
    *  - it can be assumed that the callback provides no protection when called
    *    multiple times, the behavior being undefined
    *
    * NOTES on the naming:
    *
    *  - `cancelable` comes from `cats.effect.Concurrent#cancelable`
    *  - the `0` suffix is about overloading the simpler
    *    [[Task.cancelable[A](register* Task.cancelable]] builder
    *
    * @see [[Task.cancelable[A](register* Task.cancelable]] for the simpler
    *      variant that doesn't inject the `Scheduler` in that callback
    *
    * @see [[Task.async0]] and [[Task.async[A](register* Task.async]] for the
    *      simpler versions of this builder that create non-cancelable tasks
    *      from callback-based APIs
    *
    * @see [[Task.create]] for the builder that does it all
    *
    * @param register $registerParamDesc
    */
  def cancelable0[A](register: (Scheduler, Callback[Throwable, A]) => CancelToken[Task]): Task[A] =
    TaskCreate.cancelable0(register)

  /** Returns a cancelable boundary — a `Task` that checks for the
    * cancellation status of the run-loop and does not allow for the
    * bind continuation to keep executing in case cancellation happened.
    *
    * This operation is very similar to `Task.shift`, as it can be dropped
    * in `flatMap` chains in order to make loops cancelable.
    *
    * Example:
    *
    * {{{
    *
    *  import cats.syntax.all._
    *
    *  def fib(n: Int, a: Long, b: Long): Task[Long] =
    *    Task.suspend {
    *      if (n <= 0) Task.pure(a) else {
    *        val next = fib(n - 1, b, a + b)
    *
    *        // Every 100-th cycle, check cancellation status
    *        if (n % 100 == 0)
    *          Task.cancelBoundary *> next
    *        else
    *          next
    *      }
    *    }
    * }}}
    *
    * NOTE: that by default `Task` is configured to be auto-cancelable
    * (see [[Task.Options]]), so this isn't strictly needed, unless you
    * want to fine tune the cancelation boundaries.
    */
  val cancelBoundary: Task[Unit] =
    Task.Async { (ctx, cb) =>
      if (!ctx.connection.isCanceled) cb.onSuccess(())
    }

  /** Polymorphic `Task` builder that is able to describe asynchronous
    * tasks depending on the type of the given callback.
    *
    * Note that this function uses the
    * [[https://typelevel.org/cats/guidelines.html#partially-applied-type-params Partially-Applied Type technique]].
    *
    * Calling `create` with a callback that returns `Unit` is
    * equivalent with [[Task.async0]]:
    *
    * `Task.async0(f) <-> Task.create(f)`
    *
    * Example:
    *
    * {{{
    *   import scala.concurrent.Future
    *
    *   def deferFuture[A](f: => Future[A]): Task[A] =
    *     Task.create { (scheduler, cb) =>
    *       f.onComplete(cb(_))(scheduler)
    *     }
    * }}}
    *
    * We could return a [[monix.execution.Cancelable Cancelable]]
    * reference and thus make a cancelable task. Example:
    *
    * {{{
    *   import monix.execution.Cancelable
    *   import scala.concurrent.duration.FiniteDuration
    *   import scala.util.Try
    *
    *   def delayResult1[A](timespan: FiniteDuration)(thunk: => A): Task[A] =
    *     Task.create { (scheduler, cb) =>
    *       val c = scheduler.scheduleOnce(timespan)(cb(Try(thunk)))
    *       // We can simply return `c`, but doing this for didactic purposes!
    *       Cancelable(() => c.cancel())
    *     }
    * }}}
    *
    * Passed function can also return `IO[Unit]` as a task that
    * describes a cancelation action:
    *
    * {{{
    *   import cats.effect.IO
    *
    *   def delayResult2[A](timespan: FiniteDuration)(thunk: => A): Task[A] =
    *     Task.create { (scheduler, cb) =>
    *       val c = scheduler.scheduleOnce(timespan)(cb(Try(thunk)))
    *       // We can simply return `c`, but doing this for didactic purposes!
    *       IO(c.cancel())
    *     }
    * }}}
    *
    * Passed function can also return `Task[Unit]` as a task that
    * describes a cancelation action, thus for an `f` that can be
    * passed to [[Task.cancelable0]], and this equivalence holds:
    *
    * `Task.cancelable(f) <-> Task.create(f)`
    *
    * {{{
    *   def delayResult3[A](timespan: FiniteDuration)(thunk: => A): Task[A] =
    *     Task.create { (scheduler, cb) =>
    *       val c = scheduler.scheduleOnce(timespan)(cb(Try(thunk)))
    *       // We can simply return `c`, but doing this for didactic purposes!
    *       Task(c.cancel())
    *     }
    * }}}
    *
    * Passed function can also return `Coeval[Unit]` as a task that
    * describes a cancelation action:
    *
    * {{{
    *   def delayResult4[A](timespan: FiniteDuration)(thunk: => A): Task[A] =
    *     Task.create { (scheduler, cb) =>
    *       val c = scheduler.scheduleOnce(timespan)(cb(Try(thunk)))
    *       // We can simply return `c`, but doing this for didactic purposes!
    *       Coeval(c.cancel())
    *     }
    * }}}
    *
    * The supported types for the cancelation tokens are:
    *
    *  - `Unit`, yielding non-cancelable tasks
    *  - [[monix.execution.Cancelable Cancelable]], the Monix standard
    *  - [[monix.eval.Task Task[Unit]]]
    *  - [[monix.eval.Coeval Coeval[Unit]]]
    *  - `cats.effect.IO[Unit]`, see
    *    [[https://typelevel.org/cats-effect/datatypes/io.html IO docs]]
    *
    * Support for more might be added in the future.
    */
  def create[A]: AsyncBuilder.CreatePartiallyApplied[A] = new AsyncBuilder.CreatePartiallyApplied[A]

  /** Converts the given Scala `Future` into a `Task`.
    *
    * NOTE: if you want to defer the creation of the future, use
    * in combination with [[defer]].
    */
  def fromFuture[A](f: Future[A]): Task[A] =
    TaskFromFuture.strict(f)

  /** Wraps a [[monix.execution.CancelablePromise]] into `Task`. */
  def fromCancelablePromise[A](p: CancelablePromise[A]) =
    TaskFromFuture.fromCancelablePromise(p)

  /**
    * Converts any Future-like data-type via [[monix.catnap.FutureLift]].
    */
  def fromFutureLike[F[_], A](tfa: Task[F[A]])(implicit F: FutureLift[Task, F]): Task[A] =
    F.apply(tfa)

  /** Run two `Task` actions concurrently, and return the first to
    * finish, either in success or error. The loser of the race is
    * cancelled.
    *
    * The two tasks are executed in parallel, the winner being the
    * first that signals a result.
    *
    * As an example, this would be equivalent with [[Task.timeout]]:
    * {{{
    *   import scala.concurrent.duration._
    *   import scala.concurrent.TimeoutException
    *
    *   // some long running task
    *   val myTask = Task(42)
    *
    *   val timeoutError = Task
    *     .raiseError(new TimeoutException)
    *     .delayExecution(5.seconds)
    *
    *   Task.race(myTask, timeoutError)
    * }}}
    *
    * Similarly [[Task.timeoutTo]] is expressed in terms of `race`.
    *
    * $parallelismNote
    *
    * @see [[racePair]] for a version that does not cancel
    *     the loser automatically on successful results and [[raceMany]]
    *     for a version that races a whole list of tasks.
    */
  def race[A, B](fa: Task[A], fb: Task[B]): Task[Either[A, B]] =
    TaskRace(fa, fb)

  /** Runs multiple `Task` actions concurrently, returning the
    * first to finish, either in success or error. All losers of the
    * race get cancelled.
    *
    * The tasks get executed in parallel, the winner being the first
    * that signals a result.
    *
    * {{{
    *   import scala.concurrent.duration._
    *
    *   val list: List[Task[Int]] =
    *     List(1, 2, 3).map(i => Task.sleep(i.seconds).map(_ => i))
    *
    *   val winner: Task[Int] = Task.raceMany(list)
    * }}}
    *
    * $parallelismNote
    *
    * @see [[race]] or [[racePair]] for racing two tasks, for more
    *      control.
    */
  def raceMany[A](tasks: Iterable[Task[A]]): Task[A] =
    TaskRaceList(tasks)

  /** Run two `Task` actions concurrently, and returns a pair
    * containing both the winner's successful value and the loser
    * represented as a still-unfinished task.
    *
    * If the first task completes in error, then the result will
    * complete in error, the other task being cancelled.
    *
    * On usage the user has the option of cancelling the losing task,
    * this being equivalent with plain [[race]]:
    *
    * {{{
    *   import scala.concurrent.duration._
    *
    *   val ta = Task.sleep(2.seconds).map(_ => "a")
    *   val tb = Task.sleep(3.seconds).map(_ => "b")
    *
    *   // `tb` is going to be cancelled as it returns 1 second after `ta`
    *   Task.racePair(ta, tb).flatMap {
    *     case Left((a, taskB)) =>
    *       taskB.cancel.map(_ => a)
    *     case Right((taskA, b)) =>
    *       taskA.cancel.map(_ => b)
    *   }
    * }}}
    *
    * $parallelismNote
    *
    * @see [[race]] for a simpler version that cancels the loser
    *      immediately or [[raceMany]] that races collections of tasks.
    */
  def racePair[A, B](fa: Task[A], fb: Task[B]): Task[Either[(A, Fiber[B]), (Fiber[A], B)]] =
    TaskRacePair(fa, fb)

  /** Asynchronous boundary described as an effectful `Task` that
    * can be used in `flatMap` chains to "shift" the continuation
    * of the run-loop to another thread or call stack, managed by
    * the default [[monix.execution.Scheduler Scheduler]].
    *
    * This is the equivalent of `IO.shift`, except that Monix's `Task`
    * gets executed with an injected `Scheduler` in [[Task.runAsync]] or
    * in [[Task.runToFuture]] and that's going to be the `Scheduler`
    * responsible for the "shift".
    *
    * $shiftDesc
    */
  val shift: Task[Unit] =
    shift(null)

  /** Asynchronous boundary described as an effectful `Task` that
    * can be used in `flatMap` chains to "shift" the continuation
    * of the run-loop to another call stack or thread, managed by
    * the given execution context.
    *
    * This is the equivalent of `IO.shift`.
    *
    * $shiftDesc
    */
  def shift(ec: ExecutionContext): Task[Unit] =
    TaskShift(ec)

  /** Creates a new `Task` that will sleep for the given duration,
    * emitting a tick when that time span is over.
    *
    * As an example on evaluation this will print "Hello!" after
    * 3 seconds:
    *
    * {{{
    *   import scala.concurrent.duration._
    *
    *   Task.sleep(3.seconds).flatMap { _ =>
    *     Task.eval(println("Hello!"))
    *   }
    * }}}
    *
    * See [[Task.delayExecution]] for this operation described as
    * a method on `Task` references or [[Task.delayResult]] for the
    * helper that triggers the evaluation of the source on time, but
    * then delays the result.
    */
  def sleep(timespan: FiniteDuration): Task[Unit] =
    TaskSleep.apply(timespan)

  /** Given a `Iterable` of tasks, transforms it to a task signaling
    * the collection, executing the tasks one by one and gathering their
    * results in the same collection.
    *
    * This operation will execute the tasks one by one, in order, which means that
    * both effects and results will be ordered. See [[gather]] and [[gatherUnordered]]
    * for unordered results or effects, and thus potential of running in parallel.
    *
    *  It's a simple version of [[traverse]].
    */
  def sequence[A, M[X] <: Iterable[X]](in: M[Task[A]])(implicit bf: BuildFrom[M[Task[A]], A, M[A]]): Task[M[A]] =
    TaskSequence.list(in)(bf)

  /** Given a `Iterable[A]` and a function `A => Task[B]`, sequentially
    * apply the function to each element of the collection and gather their
    * results in the same collection.
    *
    *  It's a generalized version of [[sequence]].
    */
  def traverse[A, B, M[X] <: Iterable[X]](in: M[A])(f: A => Task[B])(
    implicit bf: BuildFrom[M[A], B, M[B]]): Task[M[B]] =
    TaskSequence.traverse(in, f)(bf)

  /** Executes the given sequence of tasks in parallel, non-deterministically
    * gathering their results, returning a task that will signal the sequence
    * of results once all tasks are finished.
    *
    * This function is the nondeterministic analogue of `sequence` and should
    * behave identically to `sequence` so long as there is no interaction between
    * the effects being gathered. However, unlike `sequence`, which decides on
    * a total order of effects, the effects in a `gather` are unordered with
    * respect to each other, the tasks being execute in parallel, not in sequence.
    *
    * Although the effects are unordered, we ensure the order of results
    * matches the order of the input sequence. Also see [[gatherUnordered]]
    * for the more efficient alternative.
    *
    * Example:
    * {{{
    *   val tasks = List(Task(1 + 1), Task(2 + 2), Task(3 + 3))
    *
    *   // Yields 2, 4, 6
    *   Task.gather(tasks)
    * }}}
    *
    * $parallelismAdvice
    *
    * $parallelismNote
    */
  def gather[A, M[X] <: Iterable[X]](in: M[Task[A]])(implicit bf: BuildFrom[M[Task[A]], A, M[A]]): Task[M[A]] =
    TaskGather[A, M](in, () => newBuilder(bf, in))

  /** Given a `Iterable[A]` and a function `A => Task[B]`,
    * nondeterministically apply the function to each element of the collection
    * and return a task that will signal a collection of the results once all
    * tasks are finished.
    *
    * This function is the nondeterministic analogue of `traverse` and should
    * behave identically to `traverse` so long as there is no interaction between
    * the effects being gathered. However, unlike `traverse`, which decides on
    * a total order of effects, the effects in a `wander` are unordered with
    * respect to each other.
    *
    * Although the effects are unordered, we ensure the order of results
    * matches the order of the input sequence. Also see [[wanderUnordered]]
    * for the more efficient alternative.
    *
    * It's a generalized version of [[gather]].
    *
    * $parallelismAdvice
    *
    * $parallelismNote
    */
  def wander[A, B, M[X] <: Iterable[X]](in: M[A])(f: A => Task[B])(implicit bf: BuildFrom[M[A], B, M[B]]): Task[M[B]] =
    Task.eval(in.map(f)).flatMap(col => TaskGather[B, M](col, () => newBuilder(bf, in)))

  /** Processes the given collection of tasks in parallel and
    * nondeterministically gather the results without keeping the original
    * ordering of the given tasks.
    *
    * This function is similar to [[gather]], but neither the effects nor the
    * results will be ordered. Useful when you don't need ordering because:
    *
    *  - it has non-blocking behavior (but not wait-free)
    *  - it can be more efficient (compared with [[gather]]), but not
    *    necessarily (if you care about performance, then test)
    *
    * Example:
    * {{{
    *   val tasks = List(Task(1 + 1), Task(2 + 2), Task(3 + 3))
    *
    *   // Yields 2, 4, 6 (but order is NOT guaranteed)
    *   Task.gatherUnordered(tasks)
    * }}}
    *
    * $parallelismAdvice
    *
    * $parallelismNote
    *
    * @param in is a list of tasks to execute
    */
  def gatherUnordered[A](in: Iterable[Task[A]]): Task[List[A]] =
    TaskGatherUnordered(in)

  /** Given a `Iterable[A]` and a function `A => Task[B]`,
    * nondeterministically apply the function to each element of the collection
    * without keeping the original ordering of the results.
    *
    * This function is similar to [[wander]], but neither the effects nor the
    * results will be ordered. Useful when you don't need ordering because:
    *
    *  - it has non-blocking behavior (but not wait-free)
    *  - it can be more efficient (compared with [[wander]]), but not
    *    necessarily (if you care about performance, then test)
    *
    * It's a generalized version of [[gatherUnordered]].
    *
    * $parallelismAdvice
    *
    * $parallelismNote
    */
  def wanderUnordered[A, B, M[X] <: Iterable[X]](in: M[A])(f: A => Task[B]): Task[List[B]] =
    Task.eval(in.map(f)).flatMap(gatherUnordered)

  /** Yields a task that on evaluation will process the given tasks
    * in parallel, then apply the given mapping function on their results.
    *
    * Example:
    * {{{
    *   val task1 = Task(1 + 1)
    *   val task2 = Task(2 + 2)
    *
    *   // Yields 6
    *   Task.mapBoth(task1, task2)((a, b) => a + b)
    * }}}
    *
    * $parallelismAdvice
    *
    * $parallelismNote
    */
  def mapBoth[A1, A2, R](fa1: Task[A1], fa2: Task[A2])(f: (A1, A2) => R): Task[R] =
    TaskMapBoth(fa1, fa2)(f)

  /** Pairs 2 `Task` values, applying the given mapping function.
    *
    * Returns a new `Task` reference that completes with the result
    * of mapping that function to their successful results, or in
    * failure in case either of them fails.
    *
    * This is a specialized [[Task.sequence]] operation and as such
    * the tasks are evaluated in order, one after another, the
    * operation being described in terms of [[Task.flatMap .flatMap]].
    *
    * {{{
    *   val fa1 = Task(1)
    *   val fa2 = Task(2)
    *
    *   // Yields Success(3)
    *   Task.map2(fa1, fa2) { (a, b) =>
    *     a + b
    *   }
    *
    *   // Yields Failure(e), because the second arg is a failure
    *   Task.map2(fa1, Task.raiseError[Int](new RuntimeException("boo"))) { (a, b) =>
    *     a + b
    *   }
    * }}}
    *
    * See [[Task.parMap2]] for parallel processing.
    */
  def map2[A1, A2, R](fa1: Task[A1], fa2: Task[A2])(f: (A1, A2) => R): Task[R] =
    for (a1 <- fa1; a2 <- fa2)
      yield f(a1, a2)

  /** Pairs 3 `Task` values, applying the given mapping function.
    *
    * Returns a new `Task` reference that completes with the result
    * of mapping that function to their successful results, or in
    * failure in case either of them fails.
    *
    * This is a specialized [[Task.sequence]] operation and as such
    * the tasks are evaluated in order, one after another, the
    * operation being described in terms of [[Task.flatMap .flatMap]].
    *
    * {{{
    *   val fa1 = Task(1)
    *   val fa2 = Task(2)
    *   val fa3 = Task(3)
    *
    *   // Yields Success(6)
    *   Task.map3(fa1, fa2, fa3) { (a, b, c) =>
    *     a + b + c
    *   }
    *
    *   // Yields Failure(e), because the second arg is a failure
    *   Task.map3(fa1, Task.raiseError[Int](new RuntimeException("boo")), fa3) { (a, b, c) =>
    *     a + b + c
    *   }
    * }}}
    *
    * See [[Task.parMap3]] for parallel processing.
    */
  def map3[A1, A2, A3, R](fa1: Task[A1], fa2: Task[A2], fa3: Task[A3])(f: (A1, A2, A3) => R): Task[R] = {

    for (a1 <- fa1; a2 <- fa2; a3 <- fa3)
      yield f(a1, a2, a3)
  }

  /** Pairs 4 `Task` values, applying the given mapping function.
    *
    * Returns a new `Task` reference that completes with the result
    * of mapping that function to their successful results, or in
    * failure in case either of them fails.
    *
    * This is a specialized [[Task.sequence]] operation and as such
    * the tasks are evaluated in order, one after another, the
    * operation being described in terms of [[Task.flatMap .flatMap]].
    *
    * {{{
    *   val fa1 = Task(1)
    *   val fa2 = Task(2)
    *   val fa3 = Task(3)
    *   val fa4 = Task(4)
    *
    *   // Yields Success(10)
    *   Task.map4(fa1, fa2, fa3, fa4) { (a, b, c, d) =>
    *     a + b + c + d
    *   }
    *
    *   // Yields Failure(e), because the second arg is a failure
    *   Task.map4(fa1, Task.raiseError[Int](new RuntimeException("boo")), fa3, fa4) {
    *     (a, b, c, d) => a + b + c + d
    *   }
    * }}}
    *
    * See [[Task.parMap4]] for parallel processing.
    */
  def map4[A1, A2, A3, A4, R](fa1: Task[A1], fa2: Task[A2], fa3: Task[A3], fa4: Task[A4])(
    f: (A1, A2, A3, A4) => R): Task[R] = {

    for (a1 <- fa1; a2 <- fa2; a3 <- fa3; a4 <- fa4)
      yield f(a1, a2, a3, a4)
  }

  /** Pairs 5 `Task` values, applying the given mapping function.
    *
    * Returns a new `Task` reference that completes with the result
    * of mapping that function to their successful results, or in
    * failure in case either of them fails.
    *
    * This is a specialized [[Task.sequence]] operation and as such
    * the tasks are evaluated in order, one after another, the
    * operation being described in terms of [[Task.flatMap .flatMap]].
    *
    * {{{
    *   val fa1 = Task(1)
    *   val fa2 = Task(2)
    *   val fa3 = Task(3)
    *   val fa4 = Task(4)
    *   val fa5 = Task(5)
    *
    *   // Yields Success(15)
    *   Task.map5(fa1, fa2, fa3, fa4, fa5) { (a, b, c, d, e) =>
    *     a + b + c + d + e
    *   }
    *
    *   // Yields Failure(e), because the second arg is a failure
    *   Task.map5(fa1, Task.raiseError[Int](new RuntimeException("boo")), fa3, fa4, fa5) {
    *     (a, b, c, d, e) => a + b + c + d + e
    *   }
    * }}}
    *
    * See [[Task.parMap5]] for parallel processing.
    */
  def map5[A1, A2, A3, A4, A5, R](fa1: Task[A1], fa2: Task[A2], fa3: Task[A3], fa4: Task[A4], fa5: Task[A5])(
    f: (A1, A2, A3, A4, A5) => R): Task[R] = {

    for (a1 <- fa1; a2 <- fa2; a3 <- fa3; a4 <- fa4; a5 <- fa5)
      yield f(a1, a2, a3, a4, a5)
  }

  /** Pairs 6 `Task` values, applying the given mapping function.
    *
    * Returns a new `Task` reference that completes with the result
    * of mapping that function to their successful results, or in
    * failure in case either of them fails.
    *
    * This is a specialized [[Task.sequence]] operation and as such
    * the tasks are evaluated in order, one after another, the
    * operation being described in terms of [[Task.flatMap .flatMap]].
    *
    * {{{
    *   val fa1 = Task(1)
    *   val fa2 = Task(2)
    *   val fa3 = Task(3)
    *   val fa4 = Task(4)
    *   val fa5 = Task(5)
    *   val fa6 = Task(6)
    *
    *   // Yields Success(21)
    *   Task.map6(fa1, fa2, fa3, fa4, fa5, fa6) { (a, b, c, d, e, f) =>
    *     a + b + c + d + e + f
    *   }
    *
    *   // Yields Failure(e), because the second arg is a failure
    *   Task.map6(fa1, Task.raiseError[Int](new RuntimeException("boo")), fa3, fa4, fa5, fa6) {
    *     (a, b, c, d, e, f) => a + b + c + d + e + f
    *   }
    * }}}
    *
    * See [[Task.parMap6]] for parallel processing.
    */
  def map6[A1, A2, A3, A4, A5, A6, R](
    fa1: Task[A1],
    fa2: Task[A2],
    fa3: Task[A3],
    fa4: Task[A4],
    fa5: Task[A5],
    fa6: Task[A6])(f: (A1, A2, A3, A4, A5, A6) => R): Task[R] = {

    for (a1 <- fa1; a2 <- fa2; a3 <- fa3; a4 <- fa4; a5 <- fa5; a6 <- fa6)
      yield f(a1, a2, a3, a4, a5, a6)
  }

  /** Pairs 2 `Task` values, applying the given mapping function,
    * ordering the results, but not the side effects, the evaluation
    * being done in parallel.
    *
    * This is a specialized [[Task.gather]] operation and as such
    * the tasks are evaluated in parallel, ordering the results.
    * In case one of the tasks fails, then all other tasks get
    * cancelled and the final result will be a failure.
    *
    * {{{
    *   val fa1 = Task(1)
    *   val fa2 = Task(2)
    *
    *   // Yields Success(3)
    *   Task.parMap2(fa1, fa2) { (a, b) =>
    *     a + b
    *   }
    *
    *   // Yields Failure(e), because the second arg is a failure
    *   Task.parMap2(fa1, Task.raiseError[Int](new RuntimeException("boo"))) { (a, b) =>
    *     a + b
    *   }
    * }}}
    *
    * $parallelismAdvice
    *
    * $parallelismNote
    *
    * See [[Task.map2]] for sequential processing.
    */
  def parMap2[A1, A2, R](fa1: Task[A1], fa2: Task[A2])(f: (A1, A2) => R): Task[R] =
    Task.mapBoth(fa1, fa2)(f)

  /** Pairs 3 `Task` values, applying the given mapping function,
    * ordering the results, but not the side effects, the evaluation
    * being done in parallel.
    *
    * This is a specialized [[Task.gather]] operation and as such
    * the tasks are evaluated in parallel, ordering the results.
    * In case one of the tasks fails, then all other tasks get
    * cancelled and the final result will be a failure.
    *
    * {{{
    *   val fa1 = Task(1)
    *   val fa2 = Task(2)
    *   val fa3 = Task(3)
    *
    *   // Yields Success(6)
    *   Task.parMap3(fa1, fa2, fa3) { (a, b, c) =>
    *     a + b + c
    *   }
    *
    *   // Yields Failure(e), because the second arg is a failure
    *   Task.parMap3(fa1, Task.raiseError[Int](new RuntimeException("boo")), fa3) { (a, b, c) =>
    *     a + b + c
    *   }
    * }}}
    *
    * $parallelismAdvice
    *
    * $parallelismNote
    *
    * See [[Task.map3]] for sequential processing.
    */
  def parMap3[A1, A2, A3, R](fa1: Task[A1], fa2: Task[A2], fa3: Task[A3])(f: (A1, A2, A3) => R): Task[R] = {
    val fa12 = parZip2(fa1, fa2)
    parMap2(fa12, fa3) { case ((a1, a2), a3) => f(a1, a2, a3) }
  }

  /** Pairs 4 `Task` values, applying the given mapping function,
    * ordering the results, but not the side effects, the evaluation
    * being done in parallel if the tasks are async.
    *
    * This is a specialized [[Task.gather]] operation and as such
    * the tasks are evaluated in parallel, ordering the results.
    * In case one of the tasks fails, then all other tasks get
    * cancelled and the final result will be a failure.
    *
    * {{{
    *   val fa1 = Task(1)
    *   val fa2 = Task(2)
    *   val fa3 = Task(3)
    *   val fa4 = Task(4)
    *
    *   // Yields Success(10)
    *   Task.parMap4(fa1, fa2, fa3, fa4) { (a, b, c, d) =>
    *     a + b + c + d
    *   }
    *
    *   // Yields Failure(e), because the second arg is a failure
    *   Task.parMap4(fa1, Task.raiseError[Int](new RuntimeException("boo")), fa3, fa4) {
    *     (a, b, c, d) => a + b + c + d
    *   }
    * }}}
    *
    * $parallelismAdvice
    *
    * $parallelismNote
    *
    * See [[Task.map4]] for sequential processing.
    */
  def parMap4[A1, A2, A3, A4, R](fa1: Task[A1], fa2: Task[A2], fa3: Task[A3], fa4: Task[A4])(
    f: (A1, A2, A3, A4) => R): Task[R] = {
    val fa123 = parZip3(fa1, fa2, fa3)
    parMap2(fa123, fa4) { case ((a1, a2, a3), a4) => f(a1, a2, a3, a4) }
  }

  /** Pairs 5 `Task` values, applying the given mapping function,
    * ordering the results, but not the side effects, the evaluation
    * being done in parallel if the tasks are async.
    *
    * This is a specialized [[Task.gather]] operation and as such
    * the tasks are evaluated in parallel, ordering the results.
    * In case one of the tasks fails, then all other tasks get
    * cancelled and the final result will be a failure.
    *
    * {{{
    *   val fa1 = Task(1)
    *   val fa2 = Task(2)
    *   val fa3 = Task(3)
    *   val fa4 = Task(4)
    *   val fa5 = Task(5)
    *
    *   // Yields Success(15)
    *   Task.parMap5(fa1, fa2, fa3, fa4, fa5) { (a, b, c, d, e) =>
    *     a + b + c + d + e
    *   }
    *
    *   // Yields Failure(e), because the second arg is a failure
    *   Task.parMap5(fa1, Task.raiseError[Int](new RuntimeException("boo")), fa3, fa4, fa5) {
    *     (a, b, c, d, e) => a + b + c + d + e
    *   }
    * }}}
    *
    * $parallelismAdvice
    *
    * $parallelismNote
    *
    * See [[Task.map5]] for sequential processing.
    */
  def parMap5[A1, A2, A3, A4, A5, R](fa1: Task[A1], fa2: Task[A2], fa3: Task[A3], fa4: Task[A4], fa5: Task[A5])(
    f: (A1, A2, A3, A4, A5) => R): Task[R] = {
    val fa1234 = parZip4(fa1, fa2, fa3, fa4)
    parMap2(fa1234, fa5) { case ((a1, a2, a3, a4), a5) => f(a1, a2, a3, a4, a5) }
  }

  /** Pairs 6 `Task` values, applying the given mapping function,
    * ordering the results, but not the side effects, the evaluation
    * being done in parallel if the tasks are async.
    *
    * This is a specialized [[Task.gather]] operation and as such
    * the tasks are evaluated in parallel, ordering the results.
    * In case one of the tasks fails, then all other tasks get
    * cancelled and the final result will be a failure.
    *
    * {{{
    *   val fa1 = Task(1)
    *   val fa2 = Task(2)
    *   val fa3 = Task(3)
    *   val fa4 = Task(4)
    *   val fa5 = Task(5)
    *   val fa6 = Task(6)
    *
    *   // Yields Success(21)
    *   Task.parMap6(fa1, fa2, fa3, fa4, fa5, fa6) { (a, b, c, d, e, f) =>
    *     a + b + c + d + e + f
    *   }
    *
    *   // Yields Failure(e), because the second arg is a failure
    *   Task.parMap6(fa1, Task.raiseError[Int](new RuntimeException("boo")), fa3, fa4, fa5, fa6) {
    *     (a, b, c, d, e, f) => a + b + c + d + e + f
    *   }
    * }}}
    *
    * $parallelismAdvice
    *
    * $parallelismNote
    *
    * See [[Task.map6]] for sequential processing.
    */
  def parMap6[A1, A2, A3, A4, A5, A6, R](
    fa1: Task[A1],
    fa2: Task[A2],
    fa3: Task[A3],
    fa4: Task[A4],
    fa5: Task[A5],
    fa6: Task[A6])(f: (A1, A2, A3, A4, A5, A6) => R): Task[R] = {
    val fa12345 = parZip5(fa1, fa2, fa3, fa4, fa5)
    parMap2(fa12345, fa6) { case ((a1, a2, a3, a4, a5), a6) => f(a1, a2, a3, a4, a5, a6) }
  }

  /** Pairs two [[Task]] instances using [[parMap2]]. */
  def parZip2[A1, A2, R](fa1: Task[A1], fa2: Task[A2]): Task[(A1, A2)] =
    Task.mapBoth(fa1, fa2)((_, _))

  /** Pairs three [[Task]] instances using [[parMap3]]. */
  def parZip3[A1, A2, A3](fa1: Task[A1], fa2: Task[A2], fa3: Task[A3]): Task[(A1, A2, A3)] =
    parMap3(fa1, fa2, fa3)((a1, a2, a3) => (a1, a2, a3))

  /** Pairs four [[Task]] instances using [[parMap4]]. */
  def parZip4[A1, A2, A3, A4](fa1: Task[A1], fa2: Task[A2], fa3: Task[A3], fa4: Task[A4]): Task[(A1, A2, A3, A4)] =
    parMap4(fa1, fa2, fa3, fa4)((a1, a2, a3, a4) => (a1, a2, a3, a4))

  /** Pairs five [[Task]] instances using [[parMap5]]. */
  def parZip5[A1, A2, A3, A4, A5](
    fa1: Task[A1],
    fa2: Task[A2],
    fa3: Task[A3],
    fa4: Task[A4],
    fa5: Task[A5]): Task[(A1, A2, A3, A4, A5)] =
    parMap5(fa1, fa2, fa3, fa4, fa5)((a1, a2, a3, a4, a5) => (a1, a2, a3, a4, a5))

  /** Pairs six [[Task]] instances using [[parMap6]]. */
  def parZip6[A1, A2, A3, A4, A5, A6](
    fa1: Task[A1],
    fa2: Task[A2],
    fa3: Task[A3],
    fa4: Task[A4],
    fa5: Task[A5],
    fa6: Task[A6]): Task[(A1, A2, A3, A4, A5, A6)] =
    parMap6(fa1, fa2, fa3, fa4, fa5, fa6)((a1, a2, a3, a4, a5, a6) => (a1, a2, a3, a4, a5, a6))
<<<<<<< HEAD

  /**
    * Generates `cats.FunctionK` values for converting from `Task` to
    * supporting types (for which we have a [[TaskLift]] instance).
    *
    * See [[https://typelevel.org/cats/datatypes/functionk.html]].
    */
  def toK[F[_]](implicit F: TaskLift[F]): FunctionK[Task, F] = F

  /**
    * Generates `cats.FunctionK` values for converting from `Task` to
    * supporting types (for which we have a `cats.effect.Async`) instance.
    *
    * See [[https://typelevel.org/cats/datatypes/functionk.html]].
    *
    * Prefer to use [[toK]], this alternative is provided in order to force
    * the usage of `cats.effect.Async`, since [[TaskLift]] is lawless.
    */
  def toAsyncK[F[_]](implicit F: cats.effect.Async[F], eff: cats.effect.Effect[Task]): FunctionK[Task, F] =
    TaskLift.toAsync[F]

  /**
    * Generates `cats.FunctionK` values for converting from `Task` to
    * supporting types (for which we have a `cats.effect.Concurrent`) instance.
    *
    * See [[https://typelevel.org/cats/datatypes/functionk.html]].
    *
    * Prefer to use [[toK]], this alternative is provided in order to force
    * the usage of `cats.effect.Concurrent`, since [[TaskLift]] is lawless.
    */
  def toConcurrentK[F[_]](
    implicit F: cats.effect.Concurrent[F],
    eff: cats.effect.ConcurrentEffect[Task]): FunctionK[Task, F] =
    TaskLift.toConcurrent[F]
=======
>>>>>>> bc6b25c8

  /** Returns the current [[Task.Options]] configuration, which determine the
    * task's run-loop behavior.
    *
    * @see [[Task.executeWithOptions]]
    */
  val readOptions: Task[Options] =
    Task.Async((ctx, cb) => cb.onSuccess(ctx.options), trampolineBefore = false, trampolineAfter = true)

  /**
    * Deprecated operations, described as extension methods.
    */
  implicit final class DeprecatedExtensions[+A](val self: Task[A]) extends AnyVal with TaskDeprecated.Extensions[A]

  /** Set of options for customizing the task's behavior.
    *
    * See [[Task.defaultOptions]] for the default `Options` instance
    * used by [[Task.runAsync]] or [[Task.runToFuture]].
    *
    * @param autoCancelableRunLoops should be set to `true` in
    *        case you want `flatMap` driven loops to be
    *        auto-cancelable. Defaults to `true`.
    *
    * @param localContextPropagation should be set to `true` in
    *        case you want the [[monix.execution.misc.Local Local]]
    *        variables to be propagated on async boundaries.
    *        Defaults to `false`.
    */
<<<<<<< HEAD
  final case class Options(autoCancelableRunLoops: Boolean, localContextPropagation: Boolean) {
=======
  final case class Options(
    autoCancelableRunLoops: Boolean,
    localContextPropagation: Boolean
  ) {
>>>>>>> bc6b25c8

    /** Creates a new set of options from the source, but with
      * the [[autoCancelableRunLoops]] value set to `true`.
      */
    def enableAutoCancelableRunLoops: Options =
      copy(autoCancelableRunLoops = true)

    /** Creates a new set of options from the source, but with
      * the [[autoCancelableRunLoops]] value set to `false`.
      */
    def disableAutoCancelableRunLoops: Options =
      copy(autoCancelableRunLoops = false)

    /** Creates a new set of options from the source, but with
      * the [[localContextPropagation]] value set to `true`.
      */
    def enableLocalContextPropagation: Options =
      copy(localContextPropagation = true)

    /** Creates a new set of options from the source, but with
      * the [[localContextPropagation]] value set to `false`.
      */
    def disableLocalContextPropagation: Options =
      copy(localContextPropagation = false)
  }

  /** Default [[Options]] to use for [[Task]] evaluation,
    * thus:
    *
    *  - `autoCancelableRunLoops` is `true` by default
    *  - `localContextPropagation` is `false` by default
    *
    * On top of the JVM the default can be overridden by
    * setting the following system properties:
    *
    *  - `monix.environment.autoCancelableRunLoops`
    *    (`false`, `no` or `0` for disabling)
    *
    *  - `monix.environment.localContextPropagation`
    *    (`true`, `yes` or `1` for enabling)
    *
    * @see [[Task.Options]]
    */
  val defaultOptions: Options =
    Options(
      autoCancelableRunLoops = Platform.autoCancelableRunLoops,
      localContextPropagation = Platform.localContextPropagation
    )

  /** The `AsyncBuilder` is a type used by the [[Task.create]] builder,
    * in order to change its behavior based on the type of the
    * cancelation token.
    *
    * In combination with the
    * [[https://typelevel.org/cats/guidelines.html#partially-applied-type-params Partially-Applied Type technique]],
    * this ends up providing a polymorphic [[Task.create]] that can
    * support multiple cancelation tokens optimally, i.e. without
    * implicit conversions and that can be optimized depending on
    * the `CancelToken` used - for example if `Unit` is returned,
    * then the yielded task will not be cancelable and the internal
    * implementation will not have to worry about managing it, thus
    * increasing performance.
    */
  abstract class AsyncBuilder[CancelationToken] {
    def create[A](register: (Scheduler, Callback[Throwable, A]) => CancelationToken): Task[A]
  }

  object AsyncBuilder extends AsyncBuilder0 {
    /** Returns the implicit `AsyncBuilder` available in scope for the
      * given `CancelToken` type.
      */
    def apply[CancelationToken](implicit ref: AsyncBuilder[CancelationToken]): AsyncBuilder[CancelationToken] = ref

    /** For partial application of type parameters in [[Task.create]].
      *
      * Read about the
      * [[https://typelevel.org/cats/guidelines.html#partially-applied-type-params Partially-Applied Type Technique]].
      */
    private[eval] final class CreatePartiallyApplied[A](val dummy: Boolean = true) extends AnyVal {

      def apply[CancelationToken](register: (Scheduler, Callback[Throwable, A]) => CancelationToken)(
        implicit B: AsyncBuilder[CancelationToken]): Task[A] =
        B.create(register)
    }

    /** Implicit `AsyncBuilder` for non-cancelable tasks. */
    implicit val forUnit: AsyncBuilder[Unit] =
      new AsyncBuilder[Unit] {
        def create[A](register: (Scheduler, Callback[Throwable, A]) => Unit): Task[A] =
          TaskCreate.async0(register)
      }

    /** Implicit `AsyncBuilder` for cancelable tasks, using
      * `cats.effect.IO` values for specifying cancelation actions,
      * see [[https://typelevel.org/cats-effect/ Cats Effect]].
      */
    implicit val forIO: AsyncBuilder[IO[Unit]] =
      new AsyncBuilder[IO[Unit]] {
        def create[A](register: (Scheduler, Callback[Throwable, A]) => CancelToken[IO]): Task[A] =
          TaskCreate.cancelableIO(register)
      }

    /** Implicit `AsyncBuilder` for cancelable tasks, using
      * [[Task]] values for specifying cancelation actions.
      */
    implicit val forTask: AsyncBuilder[Task[Unit]] =
      new AsyncBuilder[Task[Unit]] {
        def create[A](register: (Scheduler, Callback[Throwable, A]) => CancelToken[Task]): Task[A] =
          TaskCreate.cancelable0(register)
      }

    /** Implicit `AsyncBuilder` for cancelable tasks, using
      * [[Coeval]] values for specifying cancelation actions.
      */
    implicit val forCoeval: AsyncBuilder[Coeval[Unit]] =
      new AsyncBuilder[Coeval[Unit]] {
        def create[A](register: (Scheduler, Callback[Throwable, A]) => Coeval[Unit]): Task[A] =
          TaskCreate.cancelableCoeval(register)
      }

    /** Implicit `AsyncBuilder` for non-cancelable tasks built by a function
      * returning a [[monix.execution.Cancelable.Empty Cancelable.Empty]].
      *
      * This is a case of applying a compile-time optimization trick,
      * completely ignoring the provided cancelable value, since we've got
      * a guarantee that it doesn't do anything.
      */
    implicit def forCancelableDummy[T <: Cancelable.Empty]: AsyncBuilder[T] =
      forCancelableDummyRef.asInstanceOf[AsyncBuilder[T]]

    private[this] val forCancelableDummyRef: AsyncBuilder[Cancelable.Empty] =
      new AsyncBuilder[Cancelable.Empty] {
        def create[A](register: (Scheduler, Callback[Throwable, A]) => Cancelable.Empty): Task[A] =
          TaskCreate.async0(register)
      }
  }

  private[Task] abstract class AsyncBuilder0 {
    /**
      * Implicit `AsyncBuilder` for cancelable tasks, using
      * [[monix.execution.Cancelable Cancelable]] values for
      * specifying cancelation actions.
      */
    implicit def forCancelable[T <: Cancelable]: AsyncBuilder[T] =
      forCancelableRef.asInstanceOf[AsyncBuilder[T]]

    private[this] val forCancelableRef =
      new AsyncBuilder[Cancelable] {
        def create[A](register: (Scheduler, Callback[Throwable, A]) => Cancelable): Task[A] =
          TaskCreate.cancelableCancelable(register)
      }
  }

  /** Internal API — The `Context` under which [[Task]] is supposed to be executed.
    *
    * This has been hidden in version 3.0.0-RC2, becoming an internal
    * implementation detail. Soon to be removed or changed completely.
    */
  private[eval] final case class Context(
    private val schedulerRef: Scheduler,
    options: Options,
    connection: TaskConnection,
    frameRef: FrameIndexRef) {

    val scheduler: Scheduler = {
      if (options.localContextPropagation)
        TracingScheduler(schedulerRef)
      else
        schedulerRef
    }

    def shouldCancel: Boolean =
      options.autoCancelableRunLoops &&
        connection.isCanceled

    def executionModel: ExecutionModel =
      schedulerRef.executionModel

    def withScheduler(s: Scheduler): Context =
      new Context(s, options, connection, frameRef)

    def withExecutionModel(em: ExecutionModel): Context =
      new Context(schedulerRef.withExecutionModel(em), options, connection, frameRef)

    def withOptions(opts: Options): Context =
      new Context(schedulerRef, opts, connection, frameRef)

    def withConnection(conn: TaskConnection): Context =
      new Context(schedulerRef, options, conn, frameRef)
  }

  private[eval] object Context {
    def apply(scheduler: Scheduler, options: Options): Context =
      apply(scheduler, options, TaskConnection())

    def apply(scheduler: Scheduler, options: Options, connection: TaskConnection): Context = {
      val em = scheduler.executionModel
      val frameRef = FrameIndexRef(em)
      new Context(scheduler, options, connection, frameRef)
    }
  }

  /** [[Task]] state describing an immediate synchronous value. */
  private[eval] final case class Now[A](value: A) extends Task[A] {
    // Optimization to avoid the run-loop
    override def runAsyncOptF(
      cb: Either[Throwable, A] => Unit)(implicit s: Scheduler, opts: Task.Options): CancelToken[Task] = {
      if (s.executionModel != AlwaysAsyncExecution) {
        Callback.callSuccess(cb, value)
        Task.unit
      } else {
        super.runAsyncOptF(cb)(s, opts)
      }
    }

    // Optimization to avoid the run-loop
    override def runToFutureOpt(implicit s: Scheduler, opts: Options): CancelableFuture[A] = {
      CancelableFuture.successful(value)
    }

    // Optimization to avoid the run-loop
    override def runAsyncOpt(cb: Either[Throwable, A] => Unit)(implicit s: Scheduler, opts: Options): Cancelable = {
      if (s.executionModel != AlwaysAsyncExecution) {
        Callback.callSuccess(cb, value)
        Cancelable.empty
      } else {
        super.runAsyncOpt(cb)(s, opts)
      }
    }

    // Optimization to avoid the run-loop
<<<<<<< HEAD
    override def runAsyncUncancelableOpt(
      cb: Either[Throwable, A] => Unit)(implicit s: Scheduler, opts: Options): Unit = {
=======
    override def runAsyncUncancelableOpt(cb: Either[Throwable, A] => Unit)(
      implicit s: Scheduler,
      opts: Options
    ): Unit = {
>>>>>>> bc6b25c8
      if (s.executionModel != AlwaysAsyncExecution)
        Callback.callSuccess(cb, value)
      else
        super.runAsyncUncancelableOpt(cb)(s, opts)
    }

    // Optimization to avoid the run-loop
    override def runAsyncAndForgetOpt(implicit s: Scheduler, opts: Options): Unit =
      ()
  }

  /** [[Task]] state describing an immediate exception. */
  private[eval] final case class Error[A](e: Throwable) extends Task[A] {
    // Optimization to avoid the run-loop
    override def runAsyncOptF(
      cb: Either[Throwable, A] => Unit)(implicit s: Scheduler, opts: Task.Options): CancelToken[Task] = {
      if (s.executionModel != AlwaysAsyncExecution) {
        Callback.callError(cb, e)
        Task.unit
      } else {
        super.runAsyncOptF(cb)(s, opts)
      }
    }

    // Optimization to avoid the run-loop
    override def runToFutureOpt(implicit s: Scheduler, opts: Options): CancelableFuture[A] = {
      CancelableFuture.failed(e)
    }

    // Optimization to avoid the run-loop
    override def runAsyncOpt(cb: Either[Throwable, A] => Unit)(implicit s: Scheduler, opts: Options): Cancelable = {
      if (s.executionModel != AlwaysAsyncExecution) {
        Callback.callError(cb, e)
        Cancelable.empty
      } else {
        super.runAsyncOpt(cb)(s, opts)
      }
    }

    // Optimization to avoid the run-loop
    override def runAsyncAndForgetOpt(implicit s: Scheduler, opts: Options): Unit =
      s.reportFailure(e)

    // Optimization to avoid the run-loop
<<<<<<< HEAD
    override def runAsyncUncancelableOpt(
      cb: Either[Throwable, A] => Unit)(implicit s: Scheduler, opts: Options): Unit = {
=======
    override def runAsyncUncancelableOpt(cb: Either[Throwable, A] => Unit)(
      implicit s: Scheduler,
      opts: Options
    ): Unit = {
>>>>>>> bc6b25c8
      if (s.executionModel != AlwaysAsyncExecution)
        Callback.callError(cb, e)
      else
        super.runAsyncUncancelableOpt(cb)(s, opts)
    }
  }

  /** [[Task]] state describing an immediate synchronous value. */
  private[eval] final case class Eval[A](thunk: () => A) extends Task[A]

  /** Internal state, the result of [[Task.defer]] */
  private[eval] final case class Suspend[+A](thunk: () => Task[A]) extends Task[A]

  /** Internal [[Task]] state that is the result of applying `flatMap`. */
  private[eval] final case class FlatMap[A, B](source: Task[A], f: A => Task[B]) extends Task[B]

  /** Internal [[Coeval]] state that is the result of applying `map`. */
  private[eval] final case class Map[S, +A](source: Task[S], f: S => A, index: Int)
    extends Task[A] with (S => Task[A]) {

    def apply(value: S): Task[A] =
      new Now(f(value))
    override def toString: String =
      super[Task].toString
  }

  /** Constructs a lazy [[Task]] instance whose result will
    * be computed asynchronously.
    *
    * Unsafe to build directly, only use if you know what you're doing.
    * For building `Async` instances safely, see [[cancelable0]].
    *
    * @param register is the side-effecting, callback-enabled function
    *        that starts the asynchronous computation and registers
    *        the callback to be called on completion
    *
    * @param trampolineBefore is an optimization that instructs the
    *        run-loop to insert a trampolined async boundary before
    *        evaluating the `register` function
    */
  private[monix] final case class Async[+A](
    register: (Context, Callback[Throwable, A]) => Unit,
    trampolineBefore: Boolean = false,
    trampolineAfter: Boolean = true,
    restoreLocals: Boolean = true)
    extends Task[A]

  /** For changing the context for the rest of the run-loop.
    *
    * WARNING: this is entirely internal API and shouldn't be exposed.
    */
  private[monix] final case class ContextSwitch[A](
    source: Task[A],
    modify: Context => Context,
    restore: (A, Throwable, Context, Context) => Context)
    extends Task[A]

  /**
    * Internal API — starts the execution of a Task with a guaranteed
    * asynchronous boundary.
    */
  private[monix] def unsafeStartAsync[A](source: Task[A], context: Context, cb: Callback[Throwable, A]): Unit =
    TaskRunLoop.restartAsync(source, context, cb, null, null, null)

  /** Internal API — a variant of [[unsafeStartAsync]] that tries to
    * detect if the `source` is known to fork and in such a case it
    * avoids creating an extraneous async boundary.
    */
  private[monix] def unsafeStartEnsureAsync[A](source: Task[A], context: Context, cb: Callback[Throwable, A]): Unit = {
    if (ForkedRegister.detect(source))
      unsafeStartNow(source, context, cb)
    else
      unsafeStartAsync(source, context, cb)
  }

  /**
    * Internal API — starts the execution of a Task with a guaranteed
    * trampolined async boundary.
    */
  private[monix] def unsafeStartTrampolined[A](source: Task[A], context: Context, cb: Callback[Throwable, A]): Unit =
    context.scheduler.execute(new TrampolinedRunnable {
      def run(): Unit =
        TaskRunLoop.startFull(source, context, cb, null, null, null, context.frameRef())
    })

  /**
    * Internal API - starts the immediate execution of a Task.
    */
  private[monix] def unsafeStartNow[A](source: Task[A], context: Context, cb: Callback[Throwable, A]): Unit =
    TaskRunLoop.startFull(source, context, cb, null, null, null, context.frameRef())

  /** Internal, reusable reference. */
  private[this] val neverRef: Async[Nothing] =
    Async((_, _) => (), trampolineBefore = false, trampolineAfter = false)

  /** Internal, reusable reference. */
  private val nowConstructor: Any => Task[Nothing] =
    ((a: Any) => new Now(a)).asInstanceOf[Any => Task[Nothing]]

  /** Internal, reusable reference. */
  private val raiseConstructor: Throwable => Task[Nothing] =
    e => new Error(e)

  /** Used as optimization by [[Task.failed]]. */
  private object Failed extends StackFrame[Any, Task[Throwable]] {
    def apply(a: Any): Task[Throwable] =
      Error(new NoSuchElementException("failed"))
    def recover(e: Throwable): Task[Throwable] =
      Now(e)
  }

  /** Used as optimization by [[Task.doOnFinish]]. */
  private final class DoOnFinish[A](f: Option[Throwable] => Task[Unit]) extends StackFrame[A, Task[A]] {

    def apply(a: A): Task[A] =
      f(None).map(_ => a)
    def recover(e: Throwable): Task[A] =
      f(Some(e)).flatMap(_ => Task.Error(e))
  }

  /** Used as optimization by [[Task.redeem]]. */
  private final class Redeem[A, B](fe: Throwable => B, fs: A => B) extends StackFrame[A, Task[B]] {
<<<<<<< HEAD
=======

>>>>>>> bc6b25c8
    def apply(a: A): Task[B] = new Now(fs(a))
    def recover(e: Throwable): Task[B] = new Now(fe(e))
  }

  /** Used as optimization by [[Task.attempt]]. */
  private object AttemptTask extends StackFrame[Any, Task[Either[Throwable, Any]]] {
    override def apply(a: Any): Task[Either[Throwable, Any]] =
      new Now(new Right(a))
    override def recover(e: Throwable): Task[Either[Throwable, Any]] =
      new Now(new Left(e))
  }

  /** Used as optimization by [[Task.materialize]]. */
  private object MaterializeTask extends StackFrame[Any, Task[Try[Any]]] {
    override def apply(a: Any): Task[Try[Any]] =
      new Now(new Success(a))
    override def recover(e: Throwable): Task[Try[Any]] =
      new Now(new Failure(e))
  }
}

private[eval] abstract class TaskInstancesLevel1 extends TaskInstancesLevel0 {
  /** Global instance for `cats.effect.Async` and for `cats.effect.Concurrent`.
    *
    * Implied are also `cats.CoflatMap`, `cats.Applicative`, `cats.Monad`,
    * `cats.MonadError` and `cats.effect.Sync`.
    *
    * As trivia, it's named "catsAsync" and not "catsConcurrent" because
    * it represents the `cats.effect.Async` lineage, up until
    * `cats.effect.Effect`, which imposes extra restrictions, in our case
    * the need for a `Scheduler` to be in scope (see [[Task.catsEffect]]).
    * So by naming the lineage, not the concrete sub-type implemented, we avoid
    * breaking compatibility whenever a new type class (that we can implement)
    * gets added into Cats.
    *
    * Seek more info about Cats, the standard library for FP, at:
    *
    *  - [[https://typelevel.org/cats/ typelevel/cats]]
    *  - [[https://github.com/typelevel/cats-effect typelevel/cats-effect]]
    */
  implicit def catsAsync: CatsConcurrentForTask =
    CatsConcurrentForTask

  /** Global instance for `cats.Parallel`.
    *
    * The `Parallel` type class is useful for processing
    * things in parallel in a generic way, usable with
    * Cats' utils and syntax:
    *
    * {{{
    *   import cats.syntax.all._
    *   import scala.concurrent.duration._
    *
    *   val taskA = Task.sleep(1.seconds).map(_ => "a")
    *   val taskB = Task.sleep(2.seconds).map(_ => "b")
    *   val taskC = Task.sleep(3.seconds).map(_ => "c")
    *
    *   // Returns "abc" after 3 seconds
    *   (taskA, taskB, taskC).parMapN { (a, b, c) =>
    *     a + b + c
    *   }
    * }}}
    *
    * Seek more info about Cats, the standard library for FP, at:
    *
    *  - [[https://typelevel.org/cats/ typelevel/cats]]
    *  - [[https://github.com/typelevel/cats-effect typelevel/cats-effect]]
    */
  implicit def catsParallel: CatsParallelForTask =
    CatsParallelForTask

  /** Given an `A` type that has a `cats.Monoid[A]` implementation,
    * then this provides the evidence that `Task[A]` also has
    * a `Monoid[ Task[A] ]` implementation.
    */
  implicit def catsMonoid[A](implicit A: Monoid[A]): Monoid[Task[A]] =
    new CatsMonadToMonoid[Task, A]()(CatsConcurrentForTask, A)
}

private[eval] abstract class TaskInstancesLevel0 extends TaskParallelNewtype {
  /** Global instance for `cats.effect.Effect` and for
    * `cats.effect.ConcurrentEffect`.
    *
    * Implied are `cats.CoflatMap`, `cats.Applicative`, `cats.Monad`,
    * `cats.MonadError`, `cats.effect.Sync` and `cats.effect.Async`.
    *
    * Note this is different from
    * [[monix.eval.Task.catsAsync Task.catsAsync]] because we need an
    * implicit [[monix.execution.Scheduler Scheduler]] in scope in
    * order to trigger the execution of a `Task`. It's also lower
    * priority in order to not trigger conflicts, because
    * `Effect <: Async` and `ConcurrentEffect <: Concurrent with Effect`.
    *
    * As trivia, it's named "catsEffect" and not "catsConcurrentEffect"
    * because it represents the `cats.effect.Effect` lineage, as in the
    * minimum that this value will support in the future. So by naming the
    * lineage, not the concrete sub-type implemented, we avoid breaking
    * compatibility whenever a new type class (that we can implement)
    * gets added into Cats.
    *
    * Seek more info about Cats, the standard library for FP, at:
    *
    *  - [[https://typelevel.org/cats/ typelevel/cats]]
    *  - [[https://github.com/typelevel/cats-effect typelevel/cats-effect]]
    *
    * @param s is a [[monix.execution.Scheduler Scheduler]] that needs
    *        to be available in scope
    */
  implicit def catsEffect(
    implicit s: Scheduler,
    opts: Task.Options = Task.defaultOptions): CatsConcurrentEffectForTask =
    new CatsConcurrentEffectForTask

  /** Given an `A` type that has a `cats.Semigroup[A]` implementation,
    * then this provides the evidence that `Task[A]` also has
    * a `Semigroup[ Task[A] ]` implementation.
    *
    * This has a lower-level priority than [[Task.catsMonoid]]
    * in order to avoid conflicts.
    */
  implicit def catsSemigroup[A](implicit A: Semigroup[A]): Semigroup[Task[A]] =
    new CatsMonadToSemigroup[Task, A]()(CatsConcurrentForTask, A)
}

private[eval] abstract class TaskParallelNewtype extends TaskContextShift {
  /** Newtype encoding for an `Task` data type that has a [[cats.Applicative]]
    * capable of doing parallel processing in `ap` and `map2`, needed
    * for implementing [[cats.Parallel]].
    *
    * Helpers are provided for converting back and forth in `Par.apply`
    * for wrapping any `Task` value and `Par.unwrap` for unwrapping.
    *
    * The encoding is based on the "newtypes" project by
    * Alexander Konovalov, chosen because it's devoid of boxing issues and
    * a good choice until opaque types will land in Scala.
    */
  type Par[+A] = Par.Type[A]

  /** Newtype encoding, see the [[Task.Par]] type alias
    * for more details.
    */
  object Par extends Newtype1[Task]
}

private[eval] abstract class TaskContextShift extends TaskTimers {
  /**
    * Default, pure, globally visible `cats.effect.ContextShift`
    * implementation that shifts the evaluation to `Task`'s default
    * [[monix.execution.Scheduler Scheduler]]
    * (that's being injected in [[Task.runToFuture]]).
    */
  implicit val contextShift: ContextShift[Task] =
    new ContextShift[Task] {
      override def shift: Task[Unit] =
        Task.shift
      override def evalOn[A](ec: ExecutionContext)(fa: Task[A]): Task[A] =
        Task.shift(ec).bracket(_ => fa)(_ => Task.shift)
    }

  /** Builds a `cats.effect.ContextShift` instance, given a
    * [[monix.execution.Scheduler Scheduler]] reference.
    */
  def contextShift(s: Scheduler): ContextShift[Task] =
    new ContextShift[Task] {
      override def shift: Task[Unit] =
        Task.shift(s)
      override def evalOn[A](ec: ExecutionContext)(fa: Task[A]): Task[A] =
        Task.shift(ec).bracket(_ => fa)(_ => Task.shift(s))
    }
}

private[eval] abstract class TaskTimers extends TaskClocks {

  /**
    * Default, pure, globally visible `cats.effect.Timer`
    * implementation that defers the evaluation to `Task`'s default
    * [[monix.execution.Scheduler Scheduler]]
    * (that's being injected in [[Task.runToFuture]]).
    */
  implicit val timer: Timer[Task] =
    new Timer[Task] {
      override def sleep(duration: FiniteDuration): Task[Unit] =
        Task.sleep(duration)
      override def clock: Clock[Task] =
        Task.clock
    }

  /** Builds a `cats.effect.Timer` instance, given a
    * [[monix.execution.Scheduler Scheduler]] reference.
    */
  def timer(s: Scheduler): Timer[Task] =
    new Timer[Task] {
      override def sleep(duration: FiniteDuration): Task[Unit] =
        Task.sleep(duration).executeOn(s)
      override def clock: Clock[Task] =
        Task.clock(s)
    }
}

private[eval] abstract class TaskClocks extends TaskDeprecated.Companion {
  /**
    * Default, pure, globally visible `cats.effect.Clock`
    * implementation that defers the evaluation to `Task`'s default
    * [[monix.execution.Scheduler Scheduler]]
    * (that's being injected in [[Task.runToFuture]]).
    */
  val clock: Clock[Task] =
    new Clock[Task] {
      override def realTime(unit: TimeUnit): Task[Long] =
        Task.deferAction(sc => Task.now(sc.clockRealTime(unit)))
      override def monotonic(unit: TimeUnit): Task[Long] =
        Task.deferAction(sc => Task.now(sc.clockMonotonic(unit)))
    }

  /**
    * Builds a `cats.effect.Clock` instance, given a
    * [[monix.execution.Scheduler Scheduler]] reference.
    */
  def clock(s: Scheduler): Clock[Task] =
    new Clock[Task] {
      override def realTime(unit: TimeUnit): Task[Long] =
        Task.eval(s.clockRealTime(unit))
      override def monotonic(unit: TimeUnit): Task[Long] =
        Task.eval(s.clockMonotonic(unit))
    }
}<|MERGE_RESOLUTION|>--- conflicted
+++ resolved
@@ -1078,16 +1078,11 @@
     */
   @UnsafeBecauseImpure
   @UnsafeBecauseBlocking
-<<<<<<< HEAD
-  final def runSyncUnsafeOpt(
-    timeout: Duration = Duration.Inf)(implicit s: Scheduler, opts: Options, permit: CanBlock): A = {
-=======
   final def runSyncUnsafeOpt(timeout: Duration = Duration.Inf)(
     implicit s: Scheduler,
     opts: Options,
     permit: CanBlock
   ): A = {
->>>>>>> bc6b25c8
     /*_*/
     Local.bindCurrentIf(opts.localContextPropagation) {
       TaskRunSyncUnsafe(this, timeout, s, opts)
@@ -1927,17 +1922,10 @@
     * will be `maxRetries + 1`.
     */
   final def onErrorRestart(maxRetries: Long): Task[A] =
-<<<<<<< HEAD
-    this.onErrorHandleWith(
-      ex =>
-        if (maxRetries > 0) this.onErrorRestart(maxRetries - 1)
-        else raiseError(ex))
-=======
     this.onErrorHandleWith { ex =>
       if (maxRetries > 0) this.onErrorRestart(maxRetries - 1)
       else raiseError(ex)
     }
->>>>>>> bc6b25c8
 
   /** Creates a new task that in case of error will retry executing the
     * source again and again, until it succeeds, or until the given
@@ -3996,7 +3984,6 @@
     fa5: Task[A5],
     fa6: Task[A6]): Task[(A1, A2, A3, A4, A5, A6)] =
     parMap6(fa1, fa2, fa3, fa4, fa5, fa6)((a1, a2, a3, a4, a5, a6) => (a1, a2, a3, a4, a5, a6))
-<<<<<<< HEAD
 
   /**
     * Generates `cats.FunctionK` values for converting from `Task` to
@@ -4031,8 +4018,6 @@
     implicit F: cats.effect.Concurrent[F],
     eff: cats.effect.ConcurrentEffect[Task]): FunctionK[Task, F] =
     TaskLift.toConcurrent[F]
-=======
->>>>>>> bc6b25c8
 
   /** Returns the current [[Task.Options]] configuration, which determine the
     * task's run-loop behavior.
@@ -4061,14 +4046,10 @@
     *        variables to be propagated on async boundaries.
     *        Defaults to `false`.
     */
-<<<<<<< HEAD
-  final case class Options(autoCancelableRunLoops: Boolean, localContextPropagation: Boolean) {
-=======
   final case class Options(
     autoCancelableRunLoops: Boolean,
     localContextPropagation: Boolean
   ) {
->>>>>>> bc6b25c8
 
     /** Creates a new set of options from the source, but with
       * the [[autoCancelableRunLoops]] value set to `true`.
@@ -4300,15 +4281,10 @@
     }
 
     // Optimization to avoid the run-loop
-<<<<<<< HEAD
-    override def runAsyncUncancelableOpt(
-      cb: Either[Throwable, A] => Unit)(implicit s: Scheduler, opts: Options): Unit = {
-=======
     override def runAsyncUncancelableOpt(cb: Either[Throwable, A] => Unit)(
       implicit s: Scheduler,
       opts: Options
     ): Unit = {
->>>>>>> bc6b25c8
       if (s.executionModel != AlwaysAsyncExecution)
         Callback.callSuccess(cb, value)
       else
@@ -4353,15 +4329,10 @@
       s.reportFailure(e)
 
     // Optimization to avoid the run-loop
-<<<<<<< HEAD
-    override def runAsyncUncancelableOpt(
-      cb: Either[Throwable, A] => Unit)(implicit s: Scheduler, opts: Options): Unit = {
-=======
     override def runAsyncUncancelableOpt(cb: Either[Throwable, A] => Unit)(
       implicit s: Scheduler,
       opts: Options
     ): Unit = {
->>>>>>> bc6b25c8
       if (s.executionModel != AlwaysAsyncExecution)
         Callback.callError(cb, e)
       else
@@ -4475,7 +4446,6 @@
 
   /** Used as optimization by [[Task.doOnFinish]]. */
   private final class DoOnFinish[A](f: Option[Throwable] => Task[Unit]) extends StackFrame[A, Task[A]] {
-
     def apply(a: A): Task[A] =
       f(None).map(_ => a)
     def recover(e: Throwable): Task[A] =
@@ -4484,10 +4454,6 @@
 
   /** Used as optimization by [[Task.redeem]]. */
   private final class Redeem[A, B](fe: Throwable => B, fs: A => B) extends StackFrame[A, Task[B]] {
-<<<<<<< HEAD
-=======
-
->>>>>>> bc6b25c8
     def apply(a: A): Task[B] = new Now(fs(a))
     def recover(e: Throwable): Task[B] = new Now(fe(e))
   }
