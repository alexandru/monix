/*
 * Copyright (c) 2014-2018 by The Monix Project Developers.
 * See the project homepage at: https://monix.io
 *
 * Licensed under the Apache License, Version 2.0 (the "License");
 * you may not use this file except in compliance with the License.
 * You may obtain a copy of the License at
 *
 *     http://www.apache.org/licenses/LICENSE-2.0
 *
 * Unless required by applicable law or agreed to in writing, software
 * distributed under the License is distributed on an "AS IS" BASIS,
 * WITHOUT WARRANTIES OR CONDITIONS OF ANY KIND, either express or implied.
 * See the License for the specific language governing permissions and
 * limitations under the License.
 */

package monix.eval

import cats.effect.{Effect, IO}
import cats.{Monoid, Semigroup}
import monix.eval.instances._
import monix.eval.internal._
import monix.execution.ExecutionModel.{AlwaysAsyncExecution, BatchedExecution, SynchronousExecution}
import monix.execution._
import monix.execution.atomic.Atomic
import monix.execution.cancelables.StackedCancelable
import monix.execution.internal.Platform.fusionMaxStackDepth
import monix.execution.internal.{Newtype1, Platform}
import monix.execution.misc.ThreadLocal
import monix.execution.schedulers.{CanBlock, TrampolinedRunnable}

import scala.annotation.unchecked.{uncheckedVariance => uV}
import scala.collection.generic.CanBuildFrom
import scala.concurrent.duration.{Duration, FiniteDuration}
import scala.concurrent.{ExecutionContext, Future, Promise, TimeoutException}
import scala.util.{Failure, Success, Try}

/** `Task` represents a specification for a possibly lazy or
  * asynchronous computation, which when executed will produce an `A`
  * as a result, along with possible side-effects.
  *
  * Compared with `Future` from Scala's standard library, `Task` does
  * not represent a running computation or a value detached from time,
  * as `Task` does not execute anything when working with its builders
  * or operators and it does not submit any work into any thread-pool,
  * the execution eventually taking place only after `runAsync` is
  * called and not before that.
  *
  * Note that `Task` is conservative in how it spawns logical threads.
  * Transformations like `map` and `flatMap` for example will default
  * to being executed on the logical thread on which the asynchronous
  * computation was started. But one shouldn't make assumptions about
  * how things will end up executed, as ultimately it is the
  * implementation's job to decide on the best execution model. All
  * you are guaranteed is asynchronous execution after executing
  * `runAsync`.
  *
  * =Getting Started=
  *
  * To build a `Task` from a by-name parameters (thunks), we can use
  * [[monix.eval.Task.eval Task.eval]] or
  * [[monix.eval.Task.apply Task.apply]]:
  *
  * {{{
  *   val hello = Task.eval("Hello ")
  *   val world = Task("World!")
  * }}}
  *
  * Nothing gets executed yet, as `Task` is lazy, nothing executes
  * until you trigger [[Task!.runAsync(implicit* .runAsync]] on it.
  *
  * To combine `Task` values we can use [[Task!.map .map]] and
  * [[Task!.flatMap .flatMap]], which describe sequencing and this time
  * it's in a very real sense because of the laziness involved:
  *
  * {{{
  *   val sayHello = hello
  *     .flatMap(h => world.map(w => h + w))
  *     .map(println)
  * }}}
  *
  * This `Task` reference will trigger a side effect on evaluation, but
  * not yet. To make the above print its message:
  *
  * {{{
  *   import monix.execution.CancelableFuture
  *
  *   val f: CancelableFuture[Unit] = sayHello.run()
  *   //=> Hello World!
  * }}}
  *
  * The returned type is a
  * [[monix.execution.CancelableFuture CancelableFuture]] which
  * inherits from Scala's standard [[scala.concurrent.Future Future]],
  * a value that can be completed already or might be completed at
  * some point in the future, once the running asynchronous process
  * finishes. Such a future value can also be canceled, see below.
  *
  * =Laziness=
  *
  * The fact that `Task` is lazy whereas `Future` is not
  * has real consequences. For example with `Task` you can do this:
  *
  * {{{
  *   def retryOnFailure[A](times: Int, source: Task[A]): Task[A] =
  *     source.recoverWith { err =>
  *       // No more retries left? Re-throw error:
  *       if (times <= 0) Task.raise(err) else {
  *         // Recursive call, yes we can!
  *         retryOnFailure(times - 1, source)
  *           // Adding 500 ms delay for good measure
  *           .delayExecution(500)
  *       }
  *     }
  * }}}
  *
  * `Future` being a strict value-wannabe means that the actual value
  * gets "memoized" (means cached), however `Task` is basically a function
  * that can be repeated for as many times as you want. `Task` can also
  * do memoization of course:
  *
  * {{{
  * task.memoize
  * }}}
  *
  * The difference between this and just calling `runAsync()` is that
  * `memoize()` still returns a `Task` and the actual memoization
  * happens on the first `runAsync()` (with idempotency guarantees of
  * course).
  *
  * But here's something else that the `Future` data type cannot do:
  *
  * {{{
  * task.memoizeOnSuccess
  * }}}
  *
  * This keeps repeating the computation for as long as the result is a
  * failure and caches it only on success. Yes we can!
  *
  * ==Parallelism==
  *
  * Because of laziness, invoking
  * [[monix.eval.Task.sequence Task.sequence]] will not work like
  * it does for `Future.sequence`, the given `Task` values being
  * evaluated one after another, in ''sequence'', not in ''parallel''.
  * If you want parallelism, then you need to use
  * [[monix.eval.Task.gather Task.gather]] and
  * thus be explicit about it.
  *
  * This is great because it gives you the possibility of fine tuning the
  * execution. For example, say you want to execute things in parallel,
  * but with a maximum limit of 30 tasks being executed in parallel.
  * One way of doing that is to process your list in batches:
  *
  * {{{
  *   // Some array of tasks, you come up with something good :-)
  *   val list: Seq[Task[Int]] = ???
  *
  *   // Split our list in chunks of 30 items per chunk,
  *   // this being the maximum parallelism allowed
  *   val chunks = list.sliding(30, 30)
  *
  *   // Specify that each batch should process stuff in parallel
  *   val batchedTasks = chunks.map(chunk => Task.gather(chunk))
  *   // Sequence the batches
  *   val allBatches = Task.sequence(batchedTasks)
  *
  *   // Flatten the result, within the context of Task
  *   val all: Task[Seq[Int]] = allBatches.map(_.flatten)
  * }}}
  *
  * Note that the built `Task` reference is just a specification at
  * this point, or you can view it as a function, as nothing has
  * executed yet, you need to call
  * [[Task!.runAsync(implicit* .runAsync]] explicitly.
  *
  * =Cancellation=
  *
  * The logic described by an `Task` task could be cancelable,
  * depending on how the `Task` gets built.
  *
  * [[monix.execution.CancelableFuture CancelableFuture]] references
  * can also be canceled, in case the described computation can
  * be canceled. When describing `Task` tasks with `Task.eval` nothing
  * can be cancelled, since there's nothing about a plain function
  * that you can cancel, but we can build cancelable tasks with
  * [[monix.eval.Task.async Task.async]] (alias
  * [[monix.eval.Task.create Task.create]]):
  *
  * {{{
  *   import scala.concurrent.duration._
  *
  *   val delayedHello = Task.async { (scheduler, callback) =>
  *     val task = scheduler.scheduleOnce(1.second) {
  *       println("Delayed Hello!")
  *       // Signaling successful completion
  *       callback(Success(()))
  *     }
  *
  *     Cancelable { () => {
  *       println("Cancelling!")
  *       task.cancel()
  *     }
  *   }
  * }}}
  *
  * The sample above prints a message with a delay, where the delay
  * itself is scheduled with the injected `Scheduler`. The `Scheduler`
  * is in fact an implicit parameter to `runAsync()`.
  *
  * This action can be cancelled, because it specifies cancellation
  * logic. In case we have no cancelable logic to express, then it's
  * OK if we returned a
  * [[monix.execution.Cancelable.empty Cancelable.empty]] reference,
  * in which case the resulting `Task` would not be cancelable.
  *
  * But the `Task` we just described is cancelable:
  *
  * {{{
  *   // Triggering execution
  *   val f: CancelableFuture[Unit] = delayedHello.run()
  *
  *   // If we change our mind before the timespan has passed:
  *   f.cancel()
  * }}}
  *
  * Also, given an `Task` task, we can specify actions that need to be
  * triggered in case of cancellation:
  *
  * {{{
  *   val task = Task.eval(println("Hello!")).executeAsync
  *
  *   task.doOnCancel(Task.eval {
  *     println("A cancellation attempt was made!")
  *   }
  *
  *   val f: CancelableFuture[Unit] = task.run()
  *
  *   // Note that in this case cancelling the resulting Future
  *   // will not stop the actual execution, since it doesn't know
  *   // how, but it will trigger our on-cancel callback:
  *
  *   f.cancel()
  *   //=> A cancellation attempt was made!
  * }}}
  *
  * =Note on the ExecutionModel=
  *
  * `Task` is conservative in how it introduces async boundaries.
  * Transformations like `map` and `flatMap` for example will default
  * to being executed on the current call stack on which the
  * asynchronous computation was started. But one shouldn't make
  * assumptions about how things will end up executed, as ultimately
  * it is the implementation's job to decide on the best execution
  * model. All you are guaranteed (and can assume) is asynchronous
  * execution after executing `runAsync()`.
  *
  * Currently the default
  * [[monix.execution.ExecutionModel ExecutionModel]] specifies
  * batched execution by default and `Task` in its evaluation respects
  * the injected `ExecutionModel`. If you want a different behavior,
  * you need to execute the `Task` reference with a different scheduler.
  *
  * @define runAsyncOptDesc Triggers the asynchronous execution,
  *         much like normal `runAsync`, but includes the ability
  *         to specify [[monix.eval.Task.Options Options]] that
  *         can modify the behavior of the run-loop.
  *
  * @define runAsyncDesc Triggers the asynchronous execution.
  *
  *         Without invoking `runAsync` on a `Task`, nothing
  *         gets evaluated, as a `Task` has lazy behavior.
  *
  * @define schedulerDesc is an injected
  *         [[monix.execution.Scheduler Scheduler]] that gets used
  *         whenever asynchronous boundaries are needed when
  *         evaluating the task
  *
  * @define callbackDesc is a callback that will be invoked upon
  *         completion
  *
  * @define cancelableDesc a [[monix.execution.Cancelable Cancelable]]
  *         that can be used to cancel a running task
  *
  * @define optionsDesc a set of [[monix.eval.Task.Options Options]]
  *         that determine the behavior of Task's run-loop.
  *
  * @define startInspiration Inspired by
  *         [[https://github.com/functional-streams-for-scala/fs2 FS2]],
  *         with the difference that this method does not fork
  *         automatically, being consistent with Monix's default
  *         behavior.
  *
  * @define runSyncUnsafeDesc Evaluates the source task synchronously and
  *         returns the result immediately or blocks the underlying thread
  *         until the result is ready.
  *
  *         '''WARNING:''' blocking operations are unsafe and incredibly error
  *         prone on top of the JVM. It's a good practice to not block any threads
  *         and use the asynchronous `runAsync` methods instead.
  *
  *         In general prefer to use the asynchronous
  *         [[monix.eval.Task!.runAsync(implicit* .runAsync]] and to
  *         structure your logic around asynchronous actions in a
  *         non-blocking way. But in case you're blocking only once,
  *         in `main`, at the "edge of the world" so to speak, then
  *         it's OK.
  *
  *         Sample:
  *         {{{
  *           import scala.concurrent.duration._
  *
  *           task.runSyncUnsafe(3.seconds)
  *         }}}
  *
  *         This is equivalent with:
  *         {{{
  *           import scala.concurrent.Await
  *
  *           Await.result(task.runAsync, 3.seconds)
  *         }}}
  *
  *         Some implementation details:
  *
  *          - blocking the underlying thread is done by triggering Scala's
  *            `BlockingContext` (`scala.concurrent.blocking`), just like
  *            Scala's `Await.result`
  *          - the `timeout` is mandatory, just like when using Scala's
  *            `Await.result`, in order to make the caller aware that the
  *            operation is dangerous and that setting a `timeout` is good
  *            practice
  *          - the loop starts in an execution mode that ignores
  *            [[monix.execution.ExecutionModel.BatchedExecution BatchedExecution]] or
  *            [[monix.execution.ExecutionModel.AlwaysAsyncExecution AlwaysAsyncExecution]],
  *            until the first asynchronous boundary. This is because we want to block
  *            the underlying thread for the result, in which case preserving
  *            fairness by forcing (batched) async boundaries doesn't do us any good,
  *            quite the contrary, the underlying thread being stuck until the result
  *            is available or until the timeout exception gets triggered.
  *
  *         Not supported on top of JavaScript engines and trying to use it
  *         with Scala.js will trigger a compile time error.
  *
  *         For optimizations on top of JavaScript you can use [[runSyncMaybe]]
  *         instead.
  *
  * @define runSyncUnsafeTimeout is a duration that specifies the
  *         maximum amount of time that this operation is allowed to block the
  *         underlying thread. If the timeout expires before the result is ready,
  *         a `TimeoutException` gets thrown. Note that you're allowed to
  *         pass an infinite duration (with `Duration.Inf`), but unless
  *         it's `main` that you're blocking and unless you're doing it only
  *         once, then this is definitely not recommended — provide a finite
  *         timeout in order to avoid deadlocks.
  *
  * @define runSyncUnsafePermit is an implicit value that's only available for
  *         the JVM and not for JavaScript, its purpose being to stop usage of
  *         this operation on top of engines that do not support blocking threads.
  *
  * @define runSyncMaybeDesc Tries to execute the source synchronously.
  *
  *         As an alternative to `runAsync`, this method tries to execute
  *         the source task immediately on the current thread and call-stack.
  *
  *         WARNING: This method is a partial function, throwing exceptions
  *         in case errors happen immediately (synchronously).
  *
  *         Usage sample:
  *         {{{
  *           try task.runSyncMaybe match {
  *             case Right(a) => println("Success: " + a)
  *             case Left(future) =>
  *               future.onComplete {
  *                 case Success(a) => println("Async success: " + a)
  *                 case Failure(e) => println("Async error: " + e)
  *               }
  *           } catch {
  *             case NonFatal(e) =>
  *               println("Error: " + e)
  *           }
  *         }}}
  *
  *         Obviously the purpose of this method is to be used for
  *         optimizations.
  *
  *         Also see [[runSyncUnsafe]], the blocking execution mode that can
  *         only work on top of the JVM.
  *
  * @define runSyncMaybeReturn `Right(result)` in case a result was processed,
  *         or `Left(future)` in case an asynchronous boundary
  *         was hit and further async execution is needed
  */
sealed abstract class Task[+A] extends Serializable {
  import monix.eval.Task._

  /** $runAsyncDesc
    *
    * @param s is an injected [[monix.execution.Scheduler Scheduler]]
    *        that gets used whenever asynchronous boundaries are needed
    *        when evaluating the task
    *
    * @return a [[monix.execution.CancelableFuture CancelableFuture]]
    *         that can be used to extract the result or to cancel
    *         a running task.
    */
  def runAsync(implicit s: Scheduler): CancelableFuture[A] =
    TaskRunLoop.startFuture(this, s, defaultOptions)

  /** $runAsyncDesc
    *
    * @param cb $callbackDesc
    * @param s $schedulerDesc
    * @return $cancelableDesc
    */
  def runAsync(cb: Callback[A])(implicit s: Scheduler): Cancelable =
    TaskRunLoop.startLight(this, s, defaultOptions, cb)

  /** $runAsyncOptDesc
    *
    * @param s $schedulerDesc
    * @param opts $optionsDesc
    * @return $cancelableDesc
    */
  def runAsyncOpt(implicit s: Scheduler, opts: Options): CancelableFuture[A] =
    TaskRunLoop.startFuture(this, s, opts)

  /** $runAsyncOptDesc
    *
    * @param cb $callbackDesc
    * @param s $schedulerDesc
    * @param opts $optionsDesc
    * @return $cancelableDesc
    */
  def runAsyncOpt(cb: Callback[A])(implicit s: Scheduler, opts: Options): Cancelable =
    TaskRunLoop.startLight(this, s, opts, cb)

  /** $runSyncMaybeDesc
    *
    * @param s $schedulerDesc
    * @return $runSyncMaybeReturn
    */
  final def runSyncMaybe(implicit s: Scheduler): Either[CancelableFuture[A], A] =
    runSyncMaybeOpt(s, defaultOptions)

  /** $runSyncMaybeDesc
    *
    * @param s $schedulerDesc
    * @param opts $optionsDesc
    * @return $runSyncMaybeReturn
    */
  final def runSyncMaybeOpt(implicit s: Scheduler, opts: Options): Either[CancelableFuture[A], A] = {
    val future = runAsyncOpt(s, opts)
    future.value match {
      case Some(value) =>
        value match {
          case Success(a) => Right(a)
          case Failure(e) => throw e
        }
      case None =>
        Left(future)
    }
  }

  /** $runSyncUnsafeDesc
    *
    * @param timeout $runSyncUnsafeTimeout
    * @param s $schedulerDesc
    * @param permit $runSyncUnsafePermit
    */
  final def runSyncUnsafe(timeout: Duration)
    (implicit s: Scheduler, permit: CanBlock): A =
    TaskRunSyncUnsafe(this, timeout, s, defaultOptions)

  /** $runSyncUnsafeDesc
    *
    * @param timeout $runSyncUnsafeTimeout
    * @param s $schedulerDesc
    * @param opts $optionsDesc
    * @param permit $runSyncUnsafePermit
    */
  final def runSyncUnsafeOpt(timeout: Duration)
    (implicit s: Scheduler, opts: Options, permit: CanBlock): A =
    TaskRunSyncUnsafe(this, timeout, s, opts)

  /** Similar to Scala's `Future#onComplete`, this method triggers
    * the evaluation of a `Task` and invokes the given callback whenever
    * the result is available.
    *
    * @param f $callbackDesc
    * @param s $schedulerDesc
    * @return $cancelableDesc
    */
  final def runOnComplete(f: Try[A] => Unit)(implicit s: Scheduler): Cancelable =
    runAsync(new Callback[A] {
      def onSuccess(value: A): Unit = f(Success(value))
      def onError(ex: Throwable): Unit = f(Failure(ex))
    })(s)

  /** Creates a new [[Task]] that will expose any triggered error
    * from the source.
    */
  final def attempt: Task[Either[Throwable, A]] =
    FlatMap(this, AttemptTask.asInstanceOf[A => Task[Either[Throwable, A]]])

  /** Introduces an asynchronous boundary at the current stage in the
    * asynchronous processing pipeline.
    *
    * Consider the following example:
    *
    * {{{
    *   import monix.execution.Scheduler
    *   val io = Scheduler.io()
    *
    *   val source = Task(1).executeOn(io).map(_ + 1)
    * }}}
    *
    * That task is being forced to execute on the `io` scheduler,
    * including the `map` transformation that follows after
    * `executeOn`. But what if we want to jump with the execution
    * run-loop on the default scheduler for the following
    * transformations?
    *
    * Then we can do:
    *
    * {{{
    *   source.asyncBoundary.map(_ + 2)
    * }}}
    *
    * In this sample, whatever gets evaluated by the `source` will
    * happen on the `io` scheduler, however the `asyncBoundary` call
    * will make all subsequent operations to happen on the default
    * scheduler.
    */
  final def asyncBoundary: Task[A] =
    this.flatMap(r => Task.shift.map(_ => r))

  /** Introduces an asynchronous boundary at the current stage in the
    * asynchronous processing pipeline, making processing to jump on
    * the given [[monix.execution.Scheduler Scheduler]] (until the
    * next async boundary).
    *
    * Consider the following example:
    * {{{
    *   import monix.execution.Scheduler
    *   val io = Scheduler.io()
    *
    *   val source = Task(1).executeOn(io).map(_ + 1)
    * }}}
    *
    * That task is being forced to execute on the `io` scheduler,
    * including the `map` transformation that follows after
    * `executeOn`. But what if we want to jump with the execution
    * run-loop on another scheduler for the following transformations?
    *
    * Then we can do:
    * {{{
    *   import monix.execution.Scheduler.global
    *
    *   source.asyncBoundary(global).map(_ + 2)
    * }}}
    *
    * In this sample, whatever gets evaluated by the `source` will
    * happen on the `io` scheduler, however the `asyncBoundary` call
    * will make all subsequent operations to happen on the specified
    * `global` scheduler.
    *
    * @param s is the scheduler triggering the asynchronous boundary
    */
  final def asyncBoundary(s: Scheduler): Task[A] =
    this.flatMap(a => Task.shift(s).map(_ => a))

  /** Transforms a [[Task]] into a [[Coeval]] that tries to execute the
    * source synchronously, returning either `Right(value)` in case a
    * value is available immediately, or `Left(future)` in case we
    * have an asynchronous boundary or an error.
    */
  final def coeval(implicit s: Scheduler): Coeval[Either[CancelableFuture[A], A]] =
    Coeval.eval(runSyncMaybe(s))

  /** Signals cancellation of the source.
    *
    * Returns a new task that will complete when the cancellation is
    * sent (but not when it is observed).
    *
    * Compared with
    * [[monix.execution.CancelableFuture.cancel CancelableFuture.cancel()]]
    * this action is pure.
    *
    * Example:
    * {{{
    *   Task.racePair(ta, tb).flatMap {
    *     case Left((a, tb)) => tb.cancel.map(_ => a)
    *     case Right((ta, b)) => ta.cancel.map(_ => b)
    *   }
    * }}}
    */
  final def cancel: Task[Unit] =
    TaskCancellation.signal(this)

  /** Returns a task that waits for the specified `timespan` before
    * executing and mirroring the result of the source.
    *
    * @see [[delayExecutionWith]] for delaying the execution of the
    *     source with a customizable trigger.
    */
  final def delayExecution(timespan: FiniteDuration): Task[A] =
    TaskDelayExecution(this, timespan)

  /** Returns a task that waits for the specified `trigger` to succeed
    * before mirroring the result of the source.
    *
    * If the `trigger` ends in error, then the resulting task will
    * also end in error.
    *
    * As an example, these are equivalent (in the observed effects and
    * result, not necessarily in implementation):
    * {{{
    *   val ta = source.delayExecution(10.seconds)
    *   val tb = source.delayExecutionWith(Task.unit.delayExecution(10.seconds))
    * }}}
    *
    * @see [[delayExecution]] for delaying the execution of the
    *     source with a simple timespan
    */
  final def delayExecutionWith(trigger: Task[Any]): Task[A] =
    TaskDelayExecutionWith(this, trigger)

  /** Returns a task that executes the source immediately on `runAsync`,
    * but before emitting the `onSuccess` result for the specified
    * duration.
    *
    * Note that if an error happens, then it is streamed immediately
    * with no delay.
    *
    * @see [[delayResultBySelector]] for applying different
    *     delay strategies depending on the signaled result.
    */
  final def delayResult(timespan: FiniteDuration): Task[A] =
    TaskDelayResult(this, timespan)

  /** Returns a task that executes the source immediately on `runAsync`,
    * but with the result delayed by the specified `selector`.
    *
    * The `selector` generates another `Task` whose execution will
    * delay the signaling of the result generated by the source.
    * Compared with [[delayResult]] this gives you an opportunity
    * to apply different delay strategies depending on the
    * signaled result.
    *
    * As an example, these are equivalent (in the observed effects
    * and result, not necessarily in implementation):
    * {{{
    *   val t1 = source.delayResult(10.seconds)
    *   val t2 = source.delayResultBySelector(_ =>
    *     Task.unit.delayExecution(10.seconds))
    * }}}
    *
    * Note that if an error happens, then it is streamed immediately
    * with no delay.
    *
    * @see [[delayResult]] for delaying with a simple timeout
    */
  final def delayResultBySelector[B](selector: A => Task[B]): Task[A] =
    TaskDelayResultBySelector(this, selector)

  /** Overrides the default [[monix.execution.Scheduler Scheduler]],
    * possibly forcing an asynchronous boundary before execution
    * (if `forceAsync` is set to `true`, the default).
    *
    * When a `Task` is executed with [[Task.runAsync(implicit* .runAsync]],
    * it needs a `Scheduler`, which is going to be injected in all
    * asynchronous tasks processed within the `flatMap` chain,
    * a `Scheduler` that is used to manage asynchronous boundaries
    * and delayed execution.
    *
    * This scheduler passed in `runAsync` is said to be the "default"
    * and `executeOn` overrides that default.
    *
    * {{{
    *   import monix.execution.Scheduler
    *   import java.io.{BufferedReader, FileInputStream, InputStreamReader}
    *
    *   /** Reads the contents of a file using blocking I/O. */
    *   def readFile(path: String): Task[String] = Task.eval {
    *     val in = new BufferedReader(
    *       new InputStreamReader(new FileInputStream(path), "utf-8"))
    *
    *     val buffer = new StringBuffer()
    *     var line: String = null
    *     do {
    *       line = in.readLine()
    *       if (line != null) buffer.append(line)
    *     } while (line != null)
    *
    *     buffer.toString
    *   }
    *
    *   // Building a Scheduler meant for blocking I/O
    *   val io = Scheduler.io()
    *
    *   // Building the Task reference, specifying that `io` should be
    *   // injected as the Scheduler for managing async boundaries
    *   readFile("path/to/file").executeOn(io, forceAsync = true)
    * }}}
    *
    * In this example we are using [[Task.eval]], which executes the
    * given `thunk` immediately (on the current thread and call stack).
    *
    * By calling `executeOn(io)`, we are ensuring that the used
    * `Scheduler` (injected in [[Task.unsafeCreate async tasks]] by
    * means of [[Task.Context]]) will be `io`, a `Scheduler` that we
    * intend to use for blocking I/O actions. And we are also forcing
    * an asynchronous boundary right before execution, by passing
    * the `forceAsync` parameter as `true` (which happens to be
    * the default value).
    *
    * Thus, for our described function that reads files using Java's
    * blocking I/O APIs, we are ensuring that execution is entirely
    * managed by an `io` scheduler, executing that logic on a thread
    * pool meant for blocking I/O actions.
    *
    * Note that in case `forceAsync = false`, then the invocation will
    * not introduce any async boundaries of its own and will not
    * ensure that execution will actually happen on the given
    * `Scheduler`, that depending of the implementation of the `Task`.
    * For example:
    *
    * {{{
    *   Task.eval("Hello, " + "World!")
    *     .executeOn(io, forceAsync = false)
    * }}}
    *
    * The evaluation of this task will probably happen immediately
    * (depending on the configured
    * [[monix.execution.ExecutionModel ExecutionModel]]) and the
    * given scheduler will probably not be used at all.
    *
    * However in case we would use [[Task.apply]], which ensures
    * that execution of the provided thunk will be async, then
    * by using `executeOn` we'll indeed get a logical fork on
    * the `io` scheduler:
    *
    * {{{
    *   Task("Hello, " + "World!")
    *     .executeOn(io, forceAsync = false)
    * }}}
    *
    * Also note that overriding the "default" scheduler can only
    * happen once, because it's only the "default" that can be
    * overridden.
    *
    * Something like this won't have the desired effect:
    *
    * {{{
    *   val io1 = Scheduler.io()
    *   val io2 = Scheduler.io()
    *
    *   task.executeOn(io1).executeOn(io2)
    * }}}
    *
    * In this example the implementation of `task` will receive
    * the reference to `io` and will use it on evaluation, while
    * the second invocation of `executeOn` will create an unnecessary
    * async boundary (if `forceAsync = true`) or be basically a
    * costly no-op. This might be confusing but consider the
    * equivalence to these functions:
    *
    * {{{
    *   import scala.concurrent.ExecutionContext
    *
    *   val io1 = Scheduler.io()
    *   val io2 = Scheduler.io()
    *
    *   def sayHello(ec: ExecutionContext): Unit =
    *     ec.execute(new Runnable {
    *       def run() = println("Hello!")
    *     })
    *
    *   def sayHello2(ec: ExecutionContext): Unit =
    *     // Overriding the default `ec`!
    *     sayHello(io)
    *
    *   def sayHello3(ec: ExecutionContext): Unit =
    *     // Overriding the default no longer has the desired effect
    *     // because sayHello2 is ignoring it!
    *     sayHello2(io2)
    * }}}
    *
    * @param s is the [[monix.execution.Scheduler Scheduler]] to use
    *        for overriding the default scheduler and for forcing
    *        an asynchronous boundary if `forceAsync` is `true`
    *
    * @param forceAsync indicates whether an asynchronous boundary
    *        should be forced right before the evaluation of the
    *        `Task`, managed by the provided `Scheduler`
    *
    * @return a new `Task` that mirrors the source on evaluation,
    *         but that uses the provided scheduler for overriding
    *         the default and possibly force an extra asynchronous
    *         boundary on execution
    */
  final def executeOn(s: Scheduler, forceAsync: Boolean = true): Task[A] =
    TaskExecuteOn(this, s, forceAsync)

  /** Mirrors the given source `Task`, but upon execution ensure
    * that evaluation forks into a separate (logical) thread.
    *
    * The [[monix.execution.Scheduler Scheduler]] used will be
    * the one that is used to start the run-loop in
    * [[Task.runAsync(implicit* .runAsync]].
    *
    * This operation is equivalent with:
    *
    * {{{
    *   Task.shift.flatMap(_ => task)
    *
    *   // ... or ...
    *
    *   import cats.syntax.all._
    *
    *   Task.shift.followedBy(task)
    * }}}
    *
    * The [[monix.execution.Scheduler Scheduler]] used for scheduling
    * the async boundary will be the default, meaning the one used to
    * start the run-loop in `runAsync`.
    */
  final def executeAsync: Task[A] =
    Task.shift.flatMap(_ => this)

  /** Returns a new task that will execute the source with a different
    * [[monix.execution.ExecutionModel ExecutionModel]].
    *
    * This allows fine-tuning the options injected by the scheduler
    * locally. Example:
    *
    * {{{
    *   import monix.execution.ExecutionModel.AlwaysAsyncExecution
    *   task.executeWithModel(AlwaysAsyncExecution)
    * }}}
    *
    * @param em is the
    *        [[monix.execution.ExecutionModel ExecutionModel]]
    *        with which the source will get evaluated on `runAsync`
    */
  final def executeWithModel(em: ExecutionModel): Task[A] =
    TaskExecuteWithModel(this, em)

  /** Returns a new task that will execute the source with a different
    * set of [[Task.Options Options]].
    *
    * This allows fine-tuning the default options. Example:
    *
    * {{{
    *   task.executeWithOptions(_.enableAutoCancelableRunLoops)
    * }}}
    *
    * @param f is a function that takes the source's current set of
    *        [[Task.Options options]] and returns a modified set of
    *        options that will be used to execute the source
    *        upon `runAsync`
    */
  final def executeWithOptions(f: Options => Options): Task[A] =
    TaskExecuteWithOptions(this, f)

  /** Returns a failed projection of this task.
    *
    * The failed projection is a `Task` holding a value of type `Throwable`,
    * emitting the error yielded by the source, in case the source fails,
    * otherwise if the source succeeds the result will fail with a
    * `NoSuchElementException`.
    */
  final def failed: Task[Throwable] =
    transformWith(_ => Error(new NoSuchElementException("failed")), e => Now(e))

  /** Creates a new Task by applying a function to the successful result
    * of the source Task, and returns a task equivalent to the result
    * of the function.
    */
  final def flatMap[B](f: A => Task[B]): Task[B] =
    FlatMap(this, f)

  /** Given a source Task that emits another Task, this function
    * flattens the result, returning a Task equivalent to the emitted
    * Task by the source.
    */
  final def flatten[B](implicit ev: A <:< Task[B]): Task[B] =
    flatMap(a => a)

  /** Returns a new task that upon evaluation will execute the given
    * function for the generated element, transforming the source into
    * a `Task[Unit]`.
    *
    * Similar in spirit with normal [[foreach]], but lazy, as
    * obviously nothing gets executed at this point.
    */
  final def foreachL(f: A => Unit): Task[Unit] =
    this.map { a =>
      f(a); ()
    }

  /** Triggers the evaluation of the source, executing the given
    * function for the generated element.
    *
    * The application of this function has strict behavior, as the
    * task is immediately executed.
    */
  final def foreach(f: A => Unit)(implicit s: Scheduler): CancelableFuture[Unit] =
    foreachL(f).runAsync(s)

  /** Start asynchronous execution of the source suspended in the `Task` context.
    *
    * This can be used for non-deterministic / concurrent execution.
    * The following code is more or less equivalent with
    * [[Task.parMap2]] (minus the behavior on error handling and
    * cancellation, plus forced async execution):
    *
    * {{{
    *   def par2[A, B](ta: Task[A], tb: Task[B]): Task[(A, B)] =
    *     for {
    *       fa <- ta.fork
    *       fb <- tb.fork
    *        a <- fa
    *        b <- fb
    *     } yield (a, b)
    * }}}
    *
    * Note in such a case usage of [[Task.parMap2 parMap2]]
    * (and [[Task.parMap3 parMap3]], etc.) is still recommended
    * because of behavior on error and cancellation — consider that
    * in the example above, if the first task finishes in error,
    * the second task doesn't get cancelled.
    *
    * IMPORTANT — this operation forces an asynchronous boundary before
    * execution, as in general this law holds:
    * {{{
    *   fa.fork <-> fa.executeAsync.start
    * }}}
    *
    * See [[start]] for the equivalent that does not start the task with
    * a forced async boundary.
    */
  final def fork: Task[Task[A]] =
    executeAsync.start

  /** Start asynchronous execution of the source suspended in the `Task` context,
    * running it in the background and discarding the result.
    *
    * Similar to [[fork]] after mapping result to Unit. Below law holds:
    *
    * {{{
    *   task.forkAndForget <-> task.fork.map(_ => ())
    * }}}
    *
    */
  final def forkAndForget: Task[Unit] =
    TaskForkAndForget(this)

  /** Returns a new `Task` in which `f` is scheduled to be run on
    * completion. This would typically be used to release any
    * resources acquired by this `Task`.
    *
    * The returned `Task` completes when both the source and the task
    * returned by `f` complete.
    *
    * NOTE: The given function is only called when the task is
    * complete.  However the function does not get called if the task
    * gets canceled.  Cancellation is a process that's concurrent with
    * the execution of a task and hence needs special handling.
    *
    * See [[doOnCancel]] for specifying a callback to call on
    * canceling a task.
    */
  final def doOnFinish(f: Option[Throwable] => Task[Unit]): Task[A] =
    transformWith(
      a => f(None).map(_ => a),
      e => f(Some(e)).flatMap(_ => Error(e))
    )

  /** Returns a new `Task` that will mirror the source, but that will
    * execute the given `callback` if the task gets canceled before
    * completion.
    *
    * This only works for premature cancellation. See [[doOnFinish]]
    * for triggering callbacks when the source finishes.
    *
    * @param callback is the callback to execute if the task gets
    *        canceled prematurely
    */
  final def doOnCancel(callback: Task[Unit]): Task[A] =
    TaskDoOnCancel(this, callback)

  /** Creates a new [[Task]] that will expose any triggered error from
    * the source.
    */
  final def materialize: Task[Try[A]] =
    FlatMap(this, MaterializeTask.asInstanceOf[A => Task[Try[A]]])

  /** Dematerializes the source's result from a `Try`. */
  final def dematerialize[B](implicit ev: A <:< Try[B]): Task[B] =
    this.asInstanceOf[Task[Try[B]]].flatMap(fromTry)

  /** Creates a new task that will try recovering from an error by
    * matching it with another task using the given partial function.
    *
    * See [[onErrorHandleWith]] for the version that takes a total function.
    */
  final def onErrorRecoverWith[B >: A](pf: PartialFunction[Throwable, Task[B]]): Task[B] =
    onErrorHandleWith(ex => pf.applyOrElse(ex, raiseConstructor))

  /** Creates a new task that will handle any matching throwable that
    * this task might emit by executing another task.
    *
    * See [[onErrorRecoverWith]] for the version that takes a partial function.
    */
  final def onErrorHandleWith[B >: A](f: Throwable => Task[B]): Task[B] =
    FlatMap(this, StackFrame.errorHandler(nowConstructor, f))

  /** Creates a new task that in case of error will fallback to the
    * given backup task.
    */
  final def onErrorFallbackTo[B >: A](that: Task[B]): Task[B] =
    onErrorHandleWith(_ => that)

  /** Given a predicate function, keep retrying the
    * task until the function returns true.
    */
  final def restartUntil(p: (A) => Boolean): Task[A] =
    this.flatMap(a => if (p(a)) now(a) else this.restartUntil(p))

  /** Returns a new `Task` that applies the mapping function to
    * the element emitted by the source.
    *
    * Can be used for specifying a (lazy) transformation to the result
    * of the source.
    *
    * This equivalence with [[flatMap]] always holds:
    *
    * ```scala
    * fa.map(f) <-> fa.flatMap(x => Task.pure(f(x)))
    * ```
    */
  final def map[B](f: A => B): Task[B] =
    this match {
      case Map(source, g, index) =>
        // Allowed to do a fixed number of map operations fused before
        // resetting the counter in order to avoid stack overflows;
        // See `monix.execution.internal.Platform` for details.
        if (index != fusionMaxStackDepth) Map(source, g.andThen(f), index + 1)
        else Map(this, f, 0)
      case _ =>
        Map(this, f, 0)
    }

  /** Memoizes (caches) the result of the source task and reuses it on
    * subsequent invocations of `runAsync`.
    *
    * The resulting task will be idempotent, meaning that
    * evaluating the resulting task multiple times will have the
    * same effect as evaluating it once.
    *
    * @see [[memoizeOnSuccess]] for a version that only caches
    *     successful results
    */
  final def memoize: Task[A] =
    this match {
      case Now(_) | Error(_) =>
        this
      case Eval(f) =>
        f match {
          case _: Coeval.Once[_] => this
          case _ =>
            val coeval = Coeval.Once(f)
            Eval(coeval)
        }
      case ref: MemoizeSuspend[_] if ref.isCachingAll =>
        this
      case other =>
        new MemoizeSuspend[A](() => other, cacheErrors = true)
    }

  /** Memoizes (cache) the successful result of the source task
    * and reuses it on subsequent invocations of `runAsync`.
    * Thrown exceptions are not cached.
    *
    * The resulting task will be idempotent, but only if the
    * result is successful.
    *
    * @see [[memoize]] for a version that caches both successful
    *     results and failures
    */
  final def memoizeOnSuccess: Task[A] =
    this match {
      case Now(_) | Error(_) =>
        this
      case Eval(f) =>
        val lf = LazyOnSuccess(f)
        if (lf eq f) this else Eval(lf)
      case _: MemoizeSuspend[_] =>
        this
      case other =>
        new MemoizeSuspend[A](() => other, cacheErrors = false)
    }

  /** Creates a new task that in case of error will retry executing the
    * source again and again, until it succeeds.
    *
    * In case of continuous failure the total number of executions
    * will be `maxRetries + 1`.
    */
  final def onErrorRestart(maxRetries: Long): Task[A] =
    this.onErrorHandleWith(
      ex =>
        if (maxRetries > 0) this.onErrorRestart(maxRetries - 1)
        else raiseError(ex))

  /** Creates a new task that in case of error will retry executing the
    * source again and again, until it succeeds, or until the given
    * predicate returns `false`.
    *
    * In this sample we retry for as long as the exception is a `TimeoutException`:
    * {{{
    *   task.onErrorRestartIf {
    *     case _: TimeoutException => true
    *     case _ => false
    *   }
    * }}}
    *
    * @param p is the predicate that is executed if an error is thrown and
    *        that keeps restarting the source for as long as it returns `true`
    */
  final def onErrorRestartIf(p: Throwable => Boolean): Task[A] =
    this.onErrorHandleWith(ex => if (p(ex)) this.onErrorRestartIf(p) else raiseError(ex))

  /** On error restarts the source with a customizable restart loop.
    *
    * This operation keeps an internal `state`, with a start value, an internal
    * state that gets evolved and based on which the next step gets decided,
    * e.g. should it restart, maybe with a delay, or should it give up and
    * re-throw the current error.
    *
    * Example that implements a simple retry policy that retries for a maximum
    * of 10 times before giving up; also introduce a 1 second delay before
    * each retry is executed:
    *
    * {{{
    *   import scala.concurrent.duration._
    *
    *   task.onErrorRestartLoop(10) { (err, maxRetries, retry) =>
    *     if (maxRetries > 0)
    *       // Next retry please; but do a 1 second delay
    *       retry(maxRetries - 1).delayExecution(1.second)
    *     else
    *       // No retries left, rethrow the error
    *       Task.raiseError(err)
    *   }
    * }}}
    *
    * A more complex exponential back-off sample:
    *
    * {{{
    *   import scala.concurrent.duration._
    *
    *   // Keeps the current state, indicating the restart delay and the
    *   // maximum number of retries left
    *   final case class Backoff(maxRetries: Int, delay: FiniteDuration)
    *
    *   // Restarts for a maximum of 10 times, with an initial delay of 1 second,
    *   // a delay that keeps being multiplied by 2
    *   task.onErrorRestartLoop(Backoff(10, 1.second)) { (err, state, retry) =>
    *     val Backoff(maxRetries, delay) = state
    *     if (maxRetries > 0)
    *       retry(Backoff(maxRetries - 1, delay * 2)).delayExecution(delay)
    *     else
    *       // No retries left, rethrow the error
    *       Task.raiseError(err)
    *   }
    * }}}
    *
    * The given function injects the following parameters:
    *
    *  1. `error` reference that was thrown
    *  2. the current `state`, based on which a decision for the retry is made
    *  3. `retry: S => Task[B]` function that schedules the next retry
    *
    * @param initial is the initial state used to determine the next on error
    *        retry cycle
    * @param f is a function that injects the current error, state, a
    *        function that can signal a retry is to be made and returns
    *        the next task
    */
  final def onErrorRestartLoop[S, B >: A](initial: S)(f: (Throwable, S, S => Task[B]) => Task[B]): Task[B] =
    onErrorHandleWith(err => f(err, initial, state => (this: Task[B]).onErrorRestartLoop(state)(f)))

  /** Creates a new task that will handle any matching throwable that
    * this task might emit.
    *
    * See [[onErrorRecover]] for the version that takes a partial function.
    */
  final def onErrorHandle[U >: A](f: Throwable => U): Task[U] =
    onErrorHandleWith(f.andThen(nowConstructor))

  /** Creates a new task that on error will try to map the error
    * to another value using the provided partial function.
    *
    * See [[onErrorHandle]] for the version that takes a total function.
    */
  final def onErrorRecover[U >: A](pf: PartialFunction[Throwable, U]): Task[U] =
    onErrorRecoverWith(pf.andThen(nowConstructor))

  /** Start execution of the source suspended in the `Task` context.
    *
    * This can be used for non-deterministic / concurrent execution.
    * The following code is more or less equivalent with
    * [[Task.parMap2]] (minus the behavior on error handling and
    * cancellation):
    *
    * {{{
    *   def par2[A, B](ta: Task[A], tb: Task[B]): Task[(A, B)] =
    *     for {
    *       fa <- ta.start
    *       fb <- tb.start
    *        a <- fa
    *        b <- fb
    *     } yield (a, b)
    * }}}
    *
    * Note in such a case usage of [[Task.parMap2 parMap2]]
    * (and [[Task.parMap3 parMap3]], etc.) is still recommended
    * because of behavior on error and cancellation — consider that
    * in the example above, if the first task finishes in error,
    * the second task doesn't get cancelled.
    *
    * IMPORTANT — this operation does start with an asynchronous boundary.
    * You can either use [[fork]] as an alternative, or use [[executeAsync]]
    * just before calling `start`, as in general this law holds:
    *
    * {{{
    *   fa.fork <-> fa.executeAsync.start
    * }}}
    *
    * See [[fork]] for the equivalent that does starts the task with
    * a forced async boundary.
    */
  final def start: Task[Task[A]] =
    TaskStart(this)

  /** Converts the source `Task` to a `cats.effect.IO` value. */
  final def toIO(implicit s: Scheduler): IO[A] =
    TaskConversions.toIO(this)(s)

  /** Converts a [[Task]] to an `org.reactivestreams.Publisher` that
    * emits a single item on success, or just the error on failure.
    *
    * See [[http://www.reactive-streams.org/ reactive-streams.org]] for the
    * Reactive Streams specification.
    */
  final def toReactivePublisher(implicit s: Scheduler): org.reactivestreams.Publisher[A @uV] =
    TaskToReactivePublisher[A](this)(s)

  /** Returns a Task that mirrors the source Task but that triggers a
    * `TimeoutException` in case the given duration passes without the
    * task emitting any item.
    */
  final def timeout(after: FiniteDuration): Task[A] =
    timeoutTo(after, raiseError(new TimeoutException(s"Task timed-out after $after of inactivity")))

  /** Returns a Task that mirrors the source Task but switches to the
    * given backup Task in case the given duration passes without the
    * source emitting any item.
    */
  final def timeoutTo[B >: A](after: FiniteDuration, backup: Task[B]): Task[B] =
    Task.race(this, Task.unit.delayExecution(after)).flatMap {
      case Left(a) =>
        Task.now(a)
      case Right(_) =>
        backup
    }

  /** Returns a string representation of this task meant for
    * debugging purposes only.
    */
  override def toString: String = this match {
    case Now(a) => s"Task.Now($a)"
    case Error(e) => s"Task.Error($e)"
    case _ =>
      val n = this.getClass.getName.replaceFirst("^monix\\.eval\\.Task[$.]", "")
      s"Task.$n$$${System.identityHashCode(this)}"
  }

  /** Creates a new `Task` by applying the 'fa' function to the successful result of
    * this future, or the 'fe' function to the potential errors that might happen.
    *
    * This function is similar with [[map]], except that it can also transform
    * errors and not just successful results.
    *
    * @param fa function that transforms a successful result of the receiver
    * @param fe function that transforms an error of the receiver
    */
  final def transform[R](fa: A => R, fe: Throwable => R): Task[R] =
    transformWith(fa.andThen(nowConstructor), fe.andThen(nowConstructor))

  /** Creates a new `Task` by applying the 'fa' function to the successful result of
    * this future, or the 'fe' function to the potential errors that might happen.
    *
    * This function is similar with [[flatMap]], except that it can also transform
    * errors and not just successful results.
    *
    * @param fa function that transforms a successful result of the receiver
    * @param fe function that transforms an error of the receiver
    */
  final def transformWith[R](fa: A => Task[R], fe: Throwable => Task[R]): Task[R] =
    FlatMap(this, StackFrame.fold(fa, fe))

  /** Makes the source `Task` uninterruptible such that a [[cancel]]
    * signal has no effect until it finishes.
    */
  final def uncancelable: Task[A] =
    TaskCancellation.uncancelable(this)

  /** Zips the values of `this` and `that` task, and creates a new task
    * that will emit the tuple of their results.
    */
  final def zip[B](that: Task[B]): Task[(A, B)] =
    Task.mapBoth(this, that)((a, b) => (a, b))

  /** Zips the values of `this` and `that` and applies the given
    * mapping function on their results.
    */
  final def zipMap[B, C](that: Task[B])(f: (A, B) => C): Task[C] =
    Task.mapBoth(this, that)(f)
}

/** Builders for [[Task]].
  *
  * @define createAsyncDesc Create a `Task` from an
  *         asynchronous computation, which takes the form of a
  *         function with which we can register a callback.
  *
  *         This can be used to translate from a callback-based API to
  *         a straightforward monadic version.
  *
  * @define registerParamDesc is a function that will be called when
  *         this `Task` is executed, receiving a callback as a
  *         parameter, a callback that the user is supposed to call in
  *         order to signal the desired outcome of this `Task`.
  *
  * @define shiftDesc For example we can introduce an
  *         asynchronous boundary in the `flatMap` chain before a
  *         certain task, this being literally the implementation of
  *         [[Task.executeAsync executeAsync]]:
  *
  *         {{{
  *           Task.shift.flatMap(_ => task)
  *         }}}
  *
  *         And this can also be described with `followedBy` from Cats:
  *
  *         {{{
  *           import cats.syntax.all._
  *
  *           Task.shift.followedBy(task)
  *         }}}
  *
  *         Or we can specify an asynchronous boundary ''after''
  *         the evaluation of a certain task, this being literally
  *         the implementation of
  *         [[Task!.asyncBoundary:monix\.eval\.Task[A]* .asyncBoundary]]:
  *
  *         {{{
  *           task.flatMap(a => Task.shift.map(_ => a))
  *         }}}
  *
  *         And again we can also describe this with `forEffect`
  *         from Cats:
  *
  *         {{{
  *           task.forEffect(Task.shift)
  *         }}}
  */
object Task extends TaskInstancesLevel1 {

  /** Returns a new task that, when executed, will emit the result of
    * the given function, executed asynchronously.
    *
    * This operation is the equivalent of:
    * {{{
    *   Task.eval(f).executeAsync
    * }}}
    *
    * @param f is the callback to execute asynchronously
    */
  def apply[A](f: => A): Task[A] =
    eval(f).executeAsync

  /** Returns a `Task` that on execution is always successful, emitting
    * the given strict value.
    */
  def now[A](a: A): Task[A] =
    Task.Now(a)

  /** Lifts a value into the task context. Alias for [[now]]. */
  def pure[A](a: A): Task[A] = now(a)

  /** Returns a task that on execution is always finishing in error
    * emitting the specified exception.
    */
  def raiseError[A](ex: Throwable): Task[A] =
    Error(ex)

  /** Promote a non-strict value representing a Task to a Task of the
    * same type.
    */
  def defer[A](fa: => Task[A]): Task[A] =
    Suspend(fa _)

  /** Defers the creation of a `Task` by using the provided
    * function, which has the ability to inject a needed
    * [[monix.execution.Scheduler Scheduler]].
    *
    * Example:
    * {{{
    *   def measureLatency[A](source: Task[A]): Task[(A, Long)] =
    *     Task.deferAction { implicit s =>
    *       // We have our Scheduler, which can inject time, we
    *       // can use it for side-effectful operations
    *       val start = s.currentTimeMillis()
    *
    *       source.map { a =>
    *         val finish = s.currentTimeMillis()
    *         (a, finish - start)
    *       }
    *     }
    * }}}
    *
    * @param f is the function that's going to be called when the
    *        resulting `Task` gets evaluated
    */
  def deferAction[A](f: Scheduler => Task[A]): Task[A] =
    TaskDeferAction(f)

  /** Promote a non-strict Scala `Future` to a `Task` of the same type.
    *
    * The equivalent of doing:
    * {{{
    *   Task.defer(Task.fromFuture(fa))
    * }}}
    */
  def deferFuture[A](fa: => Future[A]): Task[A] =
    defer(fromFuture(fa))

  /** Wraps calls that generate `Future` results into [[Task]], provided
    * a callback with an injected [[monix.execution.Scheduler Scheduler]]
    * to act as the necessary `ExecutionContext`.
    *
    * This builder helps with wrapping `Future`-enabled APIs that need
    * an implicit `ExecutionContext` to work. Consider this example:
    *
    * {{{
    *   import scala.concurrent.{ExecutionContext, Future}
    *
    *   def sumFuture(list: Seq[Int])(implicit ec: ExecutionContext): Future[Int] =
    *     Future(list.sum)
    * }}}
    *
    * We'd like to wrap this function into one that returns a lazy
    * `Task` that evaluates this sum every time it is called, because
    * that's how tasks work best. However in order to invoke this
    * function an `ExecutionContext` is needed:
    *
    * {{{
    *   def sumTask(list: Seq[Int])(implicit ec: ExecutionContext): Task[Int] =
    *     Task.deferFuture(sumFuture(list))
    * }}}
    *
    * But this is not only superfluous, but against the best practices
    * of using `Task`. The difference is that `Task` takes a
    * [[monix.execution.Scheduler Scheduler]] (inheriting from
    * `ExecutionContext`) only when [[monix.eval.Task!.runAsync(cb* runAsync]]
    * happens. But with `deferFutureAction` we get to have an injected
    * `Scheduler` in the passed callback:
    *
    * {{{
    *   def sumTask(list: Seq[Int]): Task[Int] =
    *     Task.deferFutureAction { implicit scheduler =>
    *       sumFuture(list)
    *     }
    * }}}
    *
    * @param f is the function that's going to be executed when the task
    *        gets evaluated, generating the wrapped `Future`
    */
  def deferFutureAction[A](f: Scheduler => Future[A]): Task[A] =
    TaskFromFuture.deferAction(f)

  /** Alias for [[defer]]. */
  def suspend[A](fa: => Task[A]): Task[A] =
    Suspend(fa _)

  /** Promote a non-strict value to a Task that is memoized on the first
    * evaluation, the result being then available on subsequent evaluations.
    */
  def evalOnce[A](a: => A): Task[A] = {
    val coeval = Coeval.Once(a _)
    Eval(coeval)
  }

  /** Promote a non-strict value to a Task, catching exceptions in the
    * process.
    *
    * Note that since `Task` is not memoized, this will recompute the
    * value each time the `Task` is executed.
    */
  def eval[A](a: => A): Task[A] =
    Eval(a _)

  /** Alias for [[eval]]. */
  def delay[A](a: => A): Task[A] = eval(a)

  /** A [[Task]] instance that upon evaluation will never complete. */
  def never[A]: Task[A] = neverRef

  /** Builds a [[Task]] instance out of a `cats.Eval`. */
  def fromEval[A](a: cats.Eval[A]): Task[A] =
    Coeval.fromEval(a).task

  /** Builds a [[Task]] instance out of a `cats.effect.IO`. */
  def fromIO[A](a: IO[A]): Task[A] =
    TaskConversions.fromIO(a)

  /** Builds a [[Task]] instance out of any `F[_]` data type
    * that implements the `cats.effect.Effect` type class.
    *
    * Example that works out of the box:
    * {{{
    *   import cats.effect.IO
    *
    *   Task.fromEffect(IO("Hello!"))
    * }}}
    */
  def fromEffect[F[_], A](fa: F[A])(implicit F: Effect[F]): Task[A] =
    TaskConversions.fromEffect(fa)(F)

  /** Builds a [[Task]] instance out of a Scala `Try`. */
  def fromTry[A](a: Try[A]): Task[A] =
    a match {
      case Success(v) => Now(v)
      case Failure(ex) => Error(ex)
    }

  /** Keeps calling `f` until it returns a `Right` result.
    *
    * Based on Phil Freeman's
    * [[http://functorial.com/stack-safety-for-free/index.pdf Stack Safety for Free]].
    */
  def tailRecM[A, B](a: A)(f: A => Task[Either[A, B]]): Task[B] =
    Task.defer(f(a)).flatMap {
      case Left(continueA) => tailRecM(continueA)(f)
      case Right(b) => Task.now(b)
    }

  /** A `Task[Unit]` provided for convenience. */
  final val unit: Task[Unit] = Now(())

  /** Transforms a [[Coeval]] into a [[Task]]. */
  def coeval[A](a: Coeval[A]): Task[A] = Eval(a)

  /** $createAsyncDesc
    *
    * Alias for [[Task.create]].
    *
    * @param register $registerParamDesc
    */
  def async[A](register: (Scheduler, Callback[A]) => Cancelable): Task[A] =
    create(register)

  /** $createAsyncDesc
    *
    * @param register $registerParamDesc
    */
  def create[A](register: (Scheduler, Callback[A]) => Cancelable): Task[A] =
    TaskCreate(register)

  /** Constructs a lazy [[Task]] instance whose result
    * will be computed asynchronously.
    *
    * **WARNING:** Unsafe to use directly, only use if you know
    * what you're doing. For building `Task` instances safely
    * see [[create Task.create]].
    *
    * Rules of usage:
    *
    *  - the received `StackedCancelable` can be used to store
    *    cancelable references that will be executed upon cancel;
    *    every `push` must happen at the beginning, before any
    *    execution happens and `pop` must happen afterwards
    *    when the processing is finished, before signaling the
    *    result
    *  - the received `FrameRef` indicates the current frame
    *    index and must be reset on real asynchronous boundaries
    *    (which avoids doing extra async boundaries in batched
    *    execution mode)
    *  - before execution, an asynchronous boundary is recommended,
    *    to avoid stack overflow errors, but can happen using the
    *    scheduler's facilities for trampolined execution
    *  - on signaling the result (`onSuccess`, `onError`),
    *    another async boundary is necessary, but can also
    *    happen with the scheduler's facilities for trampolined
    *    execution (e.g. `asyncOnSuccess` and `asyncOnError`)
    *
    * **WARNING:** note that not only is this builder unsafe, but also
    * unstable, as the callback type is exposing volatile internal
    * implementation details. This builder is meant to create
    * optimized asynchronous tasks, but for normal usage prefer
    * [[Task.create]].
    */
  def unsafeCreate[A](register: (Context, Callback[A]) => Unit): Task[A] =
    Async(register)

  /** Converts the given Scala `Future` into a `Task`.
    *
    * NOTE: if you want to defer the creation of the future, use
    * in combination with [[defer]].
    */
  def fromFuture[A](f: Future[A]): Task[A] =
    TaskFromFuture.strict(f)

  /** Run two `Task` actions concurrently, and return the first to
    * finish, either in success or error. The loser of the race is
    * cancelled.
    *
    * The two tasks are executed in parallel, the winner being the
    * first that signals a result.
    *
    * As an example, this would be equivalent with [[Task.timeout]]:
    * {{{
    *   import scala.concurrent.duration._
    *
    *   val timeoutError = Task
    *     .raiseError(new TimeoutException)
    *     .delayExecution(5.seconds)
    *
    *   Task.race(myTask, timeoutError)
    * }}}
    *
    * Similarly [[Task.timeoutTo]] is expressed in terms of `race`.
    *
    * Also see [[racePair]] for a version that does not cancel
    * the loser automatically on successful results. And [[raceMany]]
    * for a version that races a whole list of tasks.
    */
  def race[A, B](fa: Task[A], fb: Task[B]): Task[Either[A, B]] =
    TaskRace(fa, fb)

  /** Runs multiple `Task` actions concurrently, returning the
    * first to finish, either in success or error. All losers of the
    * race get cancelled.
    *
    * The tasks get executed in parallel, the winner being the first
    * that signals a result.
    *
    * {{{
    *   val list: List[Task[Int]] = List(t1, t2, t3, ???)
    *
    *   val winner: Task[Int] = Task.raceMany(list)
    * }}}
    *
    * See [[race]] or [[racePair]] for racing two tasks, for more
    * control.
    */
  def raceMany[A](tasks: TraversableOnce[Task[A]]): Task[A] =
    TaskRaceList(tasks)

  /** Run two `Task` actions concurrently, and returns a pair
    * containing both the winner's successful value and the loser
    * represented as a still-unfinished task.
    *
    * If the first task completes in error, then the result will
    * complete in error, the other task being cancelled.
    *
    * On usage the user has the option of cancelling the losing task,
    * this being equivalent with plain [[race]]:
    *
    * {{{
    *   val ta: Task[A] = ???
    *   val tb: Task[B] = ???
    *
    *   Task.racePair(ta, tb).flatMap {
    *     case Left((a, taskB)) =>
    *       taskB.cancel.map(_ => a)
    *     case Right((taskA, b)) =>
    *       taskA.cancel.map(_ => b)
    *   }
    * }}}
    *
    * See [[race]] for a simpler version that cancels the loser
    * immediately or [[raceMany]] that races collections of tasks.
    */
  def racePair[A, B](fa: Task[A], fb: Task[B]): Task[Either[(A, Task[B]), (Task[A], B)]] =
    TaskRacePair(fa, fb)

  /** Asynchronous boundary described as an effectful `Task` that
    * can be used in `flatMap` chains to "shift" the continuation
    * of the run-loop to another thread or call stack, managed by
    * the default [[monix.execution.Scheduler Scheduler]].
    *
    * This is the equivalent of `IO.shift`, except that Monix's `Task`
    * gets executed with an injected `Scheduler` in
    * [[Task.runAsync(implicit* .runAsync]] and that's going to be
    * the `Scheduler` responsible for the "shift".
    *
    * $shiftDesc
    */
  final val shift: Task[Unit] =
    shift(null)

  /** Asynchronous boundary described as an effectful `Task` that
    * can be used in `flatMap` chains to "shift" the continuation
    * of the run-loop to another call stack or thread, managed by
    * the given execution context.
    *
    * This is the equivalent of `IO.shift`.
    *
    * $shiftDesc
    */
  def shift(ec: ExecutionContext): Task[Unit] =
    Async[Unit] { (context, cb) =>
      val ec2 = if (ec eq null) context.scheduler else ec
      ec2.execute(new Runnable {
        def run(): Unit = {
          context.frameRef.reset()
          cb.onSuccess(())
        }
      })
    }

  /** Given a `TraversableOnce` of tasks, transforms it to a task signaling
    * the collection, executing the tasks one by one and gathering their
    * results in the same collection.
    *
    * This operation will execute the tasks one by one, in order, which means that
    * both effects and results will be ordered. See [[gather]] and [[gatherUnordered]]
    * for unordered results or effects, and thus potential of running in parallel.
    *
    *  It's a simple version of [[traverse]].
    */
  def sequence[A, M[X] <: TraversableOnce[X]](in: M[Task[A]])(
    implicit cbf: CanBuildFrom[M[Task[A]], A, M[A]]): Task[M[A]] =
    TaskSequence.list(in)(cbf)

  /** Given a `TraversableOnce[A]` and a function `A => Task[B]`, sequentially
    * apply the function to each element of the collection and gather their
    * results in the same collection.
    *
    *  It's a generalized version of [[sequence]].
    */
  def traverse[A, B, M[X] <: TraversableOnce[X]](in: M[A])(f: A => Task[B])(
    implicit cbf: CanBuildFrom[M[A], B, M[B]]): Task[M[B]] =
    TaskSequence.traverse(in, f)(cbf)

  /** Nondeterministically gather results from the given collection of tasks,
    * returning a task that will signal the same type of collection of results
    * once all tasks are finished.
    *
    * This function is the nondeterministic analogue of `sequence` and should
    * behave identically to `sequence` so long as there is no interaction between
    * the effects being gathered. However, unlike `sequence`, which decides on
    * a total order of effects, the effects in a `gather` are unordered with
    * respect to each other.
    *
    * Although the effects are unordered, we ensure the order of results
    * matches the order of the input sequence. Also see [[gatherUnordered]]
    * for the more efficient alternative.
    */
  def gather[A, M[X] <: TraversableOnce[X]](in: M[Task[A]])(
    implicit cbf: CanBuildFrom[M[Task[A]], A, M[A]]): Task[M[A]] =
    TaskGather[A, M](in, () => cbf(in))

  /** Given a `TraversableOnce[A]` and a function `A => Task[B]`,
    * nondeterministically apply the function to each element of the collection
    * and return a task that will signal a collection of the results once all
    * tasks are finished.
    *
    * This function is the nondeterministic analogue of `traverse` and should
    * behave identically to `traverse` so long as there is no interaction between
    * the effects being gathered. However, unlike `traverse`, which decides on
    * a total order of effects, the effects in a `wander` are unordered with
    * respect to each other.
    *
    * Although the effects are unordered, we ensure the order of results
    * matches the order of the input sequence. Also see [[wanderUnordered]]
    * for the more efficient alternative.
    *
    * It's a generalized version of [[gather]].
    */
  def wander[A, B, M[X] <: TraversableOnce[X]](in: M[A])(f: A => Task[B])(
    implicit cbf: CanBuildFrom[M[A], B, M[B]]): Task[M[B]] =
    Task.eval(in.map(f)).flatMap(col => TaskGather[B, M](col, () => cbf(in)))

  /** Nondeterministically gather results from the given collection of tasks,
    * without keeping the original ordering of results.
    *
    * If the tasks in the list are set to execute asynchronously, forking
    * logical threads, then the tasks will execute in parallel.
    *
    * This function is similar to [[gather]], but neither the effects nor the
    * results will be ordered. Useful when you don't need ordering because:
    *
    *  - it has non-blocking behavior (but not wait-free)
    *  - it can be more efficient (compared with [[gather]]), but not
    *    necessarily (if you care about performance, then test)
    *
    * @param in is a list of tasks to execute
    */
  def gatherUnordered[A](in: TraversableOnce[Task[A]]): Task[List[A]] =
    TaskGatherUnordered(in)

  /** Given a `TraversableOnce[A]` and a function `A => Task[B]`,
    * nondeterministically apply the function to each element of the collection
    * without keeping the original ordering of the results.
    *
    * This function is similar to [[wander]], but neither the effects nor the
    * results will be ordered. Useful when you don't need ordering because:
    *
    *  - it has non-blocking behavior (but not wait-free)
    *  - it can be more efficient (compared with [[wander]]), but not
    *    necessarily (if you care about performance, then test)
    *
    * It's a generalized version of [[gatherUnordered]].
    */
  def wanderUnordered[A, B, M[X] <: TraversableOnce[X]](in: M[A])(f: A => Task[B]): Task[List[B]] =
    Task.eval(in.map(f)).flatMap(gatherUnordered)

  /** Apply a mapping functions to the results of two tasks, nondeterministically
    * ordering their effects.
    *
    * If the two tasks are synchronous, they'll get executed one
    * after the other, with the result being available asynchronously.
    * If the two tasks are asynchronous, they'll get scheduled for execution
    * at the same time and in a multi-threading environment they'll execute
    * in parallel and have their results synchronized.
    */
  def mapBoth[A1, A2, R](fa1: Task[A1], fa2: Task[A2])(f: (A1, A2) => R): Task[R] =
    TaskMapBoth(fa1, fa2)(f)

  /** Pairs 2 `Task` values, applying the given mapping function.
    *
    * Returns a new `Task` reference that completes with the result
    * of mapping that function to their successful results, or in
    * failure in case either of them fails.
    *
    * This is a specialized [[Task.sequence]] operation and as such
    * the tasks are evaluated in order, one after another, the
    * operation being described in terms of [[Task.flatMap .flatMap]].
    *
    * {{{
    *   val fa1 = Task(1)
    *   val fa2 = Task(2)
    *
    *   // Yields Success(3)
    *   Task.map2(fa1, fa2) { (a, b) =>
    *     a + b
    *   }
    *
    *   // Yields Failure(e), because the second arg is a failure
    *   Task.map2(fa1, Task.raiseError(e)) { (a, b) =>
    *     a + b
    *   }
    * }}}
    *
    * See [[Task.parMap2]] for parallel processing.
    */
  def map2[A1, A2, R](fa1: Task[A1], fa2: Task[A2])(f: (A1, A2) => R): Task[R] =
    fa1.zipMap(fa2)(f)

  /** Pairs 3 `Task` values, applying the given mapping function.
    *
    * Returns a new `Task` reference that completes with the result
    * of mapping that function to their successful results, or in
    * failure in case either of them fails.
    *
    * This is a specialized [[Task.sequence]] operation and as such
    * the tasks are evaluated in order, one after another, the
    * operation being described in terms of [[Task.flatMap .flatMap]].
    *
    * {{{
    *   val fa1 = Task(1)
    *   val fa2 = Task(2)
    *   val fa3 = Task(3)
    *
    *   // Yields Success(6)
    *   Task.map3(fa1, fa2, fa3) { (a, b, c) =>
    *     a + b + c
    *   }
    *
    *   // Yields Failure(e), because the second arg is a failure
    *   Task.map3(fa1, Task.raiseError(e), fa3) { (a, b, c) =>
    *     a + b + c
    *   }
    * }}}
    *
    * See [[Task.parMap3]] for parallel processing.
    */
  def map3[A1, A2, A3, R](fa1: Task[A1], fa2: Task[A2], fa3: Task[A3])(f: (A1, A2, A3) => R): Task[R] = {

    for (a1 <- fa1; a2 <- fa2; a3 <- fa3)
      yield f(a1, a2, a3)
  }

  /** Pairs 4 `Task` values, applying the given mapping function.
    *
    * Returns a new `Task` reference that completes with the result
    * of mapping that function to their successful results, or in
    * failure in case either of them fails.
    *
    * This is a specialized [[Task.sequence]] operation and as such
    * the tasks are evaluated in order, one after another, the
    * operation being described in terms of [[Task.flatMap .flatMap]].
    *
    * {{{
    *   val fa1 = Task(1)
    *   val fa2 = Task(2)
    *   val fa3 = Task(3)
    *   val fa4 = Task(4)
    *
    *   // Yields Success(10)
    *   Task.map4(fa1, fa2, fa3, fa4) { (a, b, c, d) =>
    *     a + b + c + d
    *   }
    *
    *   // Yields Failure(e), because the second arg is a failure
    *   Task.map4(fa1, Task.raiseError(e), fa3, fa4) {
    *     (a, b, c, d) => a + b + c + d
    *   }
    * }}}
    *
    * See [[Task.parMap4]] for parallel processing.
    */
  def map4[A1, A2, A3, A4, R](fa1: Task[A1], fa2: Task[A2], fa3: Task[A3], fa4: Task[A4])(
    f: (A1, A2, A3, A4) => R): Task[R] = {

    for (a1 <- fa1; a2 <- fa2; a3 <- fa3; a4 <- fa4)
      yield f(a1, a2, a3, a4)
  }

  /** Pairs 5 `Task` values, applying the given mapping function.
    *
    * Returns a new `Task` reference that completes with the result
    * of mapping that function to their successful results, or in
    * failure in case either of them fails.
    *
    * This is a specialized [[Task.sequence]] operation and as such
    * the tasks are evaluated in order, one after another, the
    * operation being described in terms of [[Task.flatMap .flatMap]].
    *
    * {{{
    *   val fa1 = Task(1)
    *   val fa2 = Task(2)
    *   val fa3 = Task(3)
    *   val fa4 = Task(4)
    *   val fa5 = Task(5)
    *
    *   // Yields Success(15)
    *   Task.map5(fa1, fa2, fa3, fa4, fa5) { (a, b, c, d, e) =>
    *     a + b + c + d + e
    *   }
    *
    *   // Yields Failure(e), because the second arg is a failure
    *   Task.map5(fa1, Task.raiseError(e), fa3, fa4, fa5) {
    *     (a, b, c, d, e) => a + b + c + d + e
    *   }
    * }}}
    *
    * See [[Task.parMap5]] for parallel processing.
    */
  def map5[A1, A2, A3, A4, A5, R](fa1: Task[A1], fa2: Task[A2], fa3: Task[A3], fa4: Task[A4], fa5: Task[A5])(
    f: (A1, A2, A3, A4, A5) => R): Task[R] = {

    for (a1 <- fa1; a2 <- fa2; a3 <- fa3; a4 <- fa4; a5 <- fa5)
      yield f(a1, a2, a3, a4, a5)
  }

  /** Pairs 6 `Task` values, applying the given mapping function.
    *
    * Returns a new `Task` reference that completes with the result
    * of mapping that function to their successful results, or in
    * failure in case either of them fails.
    *
    * This is a specialized [[Task.sequence]] operation and as such
    * the tasks are evaluated in order, one after another, the
    * operation being described in terms of [[Task.flatMap .flatMap]].
    *
    * {{{
    *   val fa1 = Task(1)
    *   val fa2 = Task(2)
    *   val fa3 = Task(3)
    *   val fa4 = Task(4)
    *   val fa5 = Task(5)
    *   val fa6 = Task(6)
    *
    *   // Yields Success(21)
    *   Task.map6(fa1, fa2, fa3, fa4, fa5, fa6) { (a, b, c, d, e, f) =>
    *     a + b + c + d + e + f
    *   }
    *
    *   // Yields Failure(e), because the second arg is a failure
    *   Task.map6(fa1, Task.raiseError(e), fa3, fa4, fa5, fa6) {
    *     (a, b, c, d, e, f) => a + b + c + d + e + f
    *   }
    * }}}
    *
    * See [[Task.parMap6]] for parallel processing.
    */
  def map6[A1, A2, A3, A4, A5, A6, R](
    fa1: Task[A1],
    fa2: Task[A2],
    fa3: Task[A3],
    fa4: Task[A4],
    fa5: Task[A5],
    fa6: Task[A6]
  )(f: (A1, A2, A3, A4, A5, A6) => R): Task[R] = {
    for (a1 <- fa1; a2 <- fa2; a3 <- fa3; a4 <- fa4; a5 <- fa5; a6 <- fa6)
      yield f(a1, a2, a3, a4, a5, a6)
  }

  /** Pairs 2 `Task` values, applying the given mapping function,
    * ordering the results, but not the side effects, the evaluation
    * being done in parallel if the tasks are async.
    *
    * This is a specialized [[Task.gather]] operation and as such
    * the tasks are evaluated in parallel, ordering the results.
    * In case one of the tasks fails, then all other tasks get
    * cancelled and the final result will be a failure.
    *
    * {{{
    *   val fa1 = Task(1)
    *   val fa2 = Task(2)
    *
    *   // Yields Success(3)
    *   Task.parMap2(fa1, fa2) { (a, b) =>
    *     a + b
    *   }
    *
    *   // Yields Failure(e), because the second arg is a failure
    *   Task.parMap2(fa1, Task.raiseError(e)) { (a, b) =>
    *     a + b
    *   }
    * }}}
    *
    * See [[Task.map2]] for sequential processing.
    */
  def parMap2[A1, A2, R](fa1: Task[A1], fa2: Task[A2])(f: (A1, A2) => R): Task[R] =
    Task.mapBoth(fa1, fa2)(f)

  /** Pairs 3 `Task` values, applying the given mapping function,
    * ordering the results, but not the side effects, the evaluation
    * being done in parallel if the tasks are async.
    *
    * This is a specialized [[Task.gather]] operation and as such
    * the tasks are evaluated in parallel, ordering the results.
    * In case one of the tasks fails, then all other tasks get
    * cancelled and the final result will be a failure.
    *
    * {{{
    *   val fa1 = Task(1)
    *   val fa2 = Task(2)
    *   val fa3 = Task(3)
    *
    *   // Yields Success(6)
    *   Task.parMap3(fa1, fa2, fa3) { (a, b, c) =>
    *     a + b + c
    *   }
    *
    *   // Yields Failure(e), because the second arg is a failure
    *   Task.parMap3(fa1, Task.raiseError(e), fa3) { (a, b, c) =>
    *     a + b + c
    *   }
    * }}}
    *
    * See [[Task.map3]] for sequential processing.
    */
  def parMap3[A1, A2, A3, R](fa1: Task[A1], fa2: Task[A2], fa3: Task[A3])(f: (A1, A2, A3) => R): Task[R] = {
    val fa12 = zip2(fa1, fa2)
    parMap2(fa12, fa3) { case ((a1, a2), a3) => f(a1, a2, a3) }
  }

  /** Pairs 4 `Task` values, applying the given mapping function,
    * ordering the results, but not the side effects, the evaluation
    * being done in parallel if the tasks are async.
    *
    * This is a specialized [[Task.gather]] operation and as such
    * the tasks are evaluated in parallel, ordering the results.
    * In case one of the tasks fails, then all other tasks get
    * cancelled and the final result will be a failure.
    *
    * {{{
    *   val fa1 = Task(1)
    *   val fa2 = Task(2)
    *   val fa3 = Task(3)
    *   val fa4 = Task(4)
    *
    *   // Yields Success(10)
    *   Task.parMap4(fa1, fa2, fa3, fa4) { (a, b, c, d) =>
    *     a + b + c + d
    *   }
    *
    *   // Yields Failure(e), because the second arg is a failure
    *   Task.parMap4(fa1, Task.raiseError(e), fa3, fa4) {
    *     (a, b, c, d) => a + b + c + d
    *   }
    * }}}
    *
    * See [[Task.map4]] for sequential processing.
    */
  def parMap4[A1, A2, A3, A4, R](fa1: Task[A1], fa2: Task[A2], fa3: Task[A3], fa4: Task[A4])(
    f: (A1, A2, A3, A4) => R): Task[R] = {
    val fa123 = zip3(fa1, fa2, fa3)
    parMap2(fa123, fa4) { case ((a1, a2, a3), a4) => f(a1, a2, a3, a4) }
  }

  /** Pairs 5 `Task` values, applying the given mapping function,
    * ordering the results, but not the side effects, the evaluation
    * being done in parallel if the tasks are async.
    *
    * This is a specialized [[Task.gather]] operation and as such
    * the tasks are evaluated in parallel, ordering the results.
    * In case one of the tasks fails, then all other tasks get
    * cancelled and the final result will be a failure.
    *
    * {{{
    *   val fa1 = Task(1)
    *   val fa2 = Task(2)
    *   val fa3 = Task(3)
    *   val fa4 = Task(4)
    *   val fa5 = Task(5)
    *
    *   // Yields Success(15)
    *   Task.parMap5(fa1, fa2, fa3, fa4, fa5) { (a, b, c, d, e) =>
    *     a + b + c + d + e
    *   }
    *
    *   // Yields Failure(e), because the second arg is a failure
    *   Task.parMap5(fa1, Task.raiseError(e), fa3, fa4, fa5) {
    *     (a, b, c, d, e) => a + b + c + d + e
    *   }
    * }}}
    *
    * See [[Task.map5]] for sequential processing.
    */
  def parMap5[A1, A2, A3, A4, A5, R](fa1: Task[A1], fa2: Task[A2], fa3: Task[A3], fa4: Task[A4], fa5: Task[A5])(
    f: (A1, A2, A3, A4, A5) => R): Task[R] = {
    val fa1234 = zip4(fa1, fa2, fa3, fa4)
    parMap2(fa1234, fa5) { case ((a1, a2, a3, a4), a5) => f(a1, a2, a3, a4, a5) }
  }

  /** Pairs 6 `Task` values, applying the given mapping function,
    * ordering the results, but not the side effects, the evaluation
    * being done in parallel if the tasks are async.
    *
    * This is a specialized [[Task.gather]] operation and as such
    * the tasks are evaluated in parallel, ordering the results.
    * In case one of the tasks fails, then all other tasks get
    * cancelled and the final result will be a failure.
    *
    * {{{
    *   val fa1 = Task(1)
    *   val fa2 = Task(2)
    *   val fa3 = Task(3)
    *   val fa4 = Task(4)
    *   val fa5 = Task(5)
    *   val fa6 = Task(6)
    *
    *   // Yields Success(21)
    *   Task.parMap6(fa1, fa2, fa3, fa4, fa5, fa6) { (a, b, c, d, e, f) =>
    *     a + b + c + d + e + f
    *   }
    *
    *   // Yields Failure(e), because the second arg is a failure
    *   Task.parMap6(fa1, Task.raiseError(e), fa3, fa4, fa5, fa6) {
    *     (a, b, c, d, e, f) => a + b + c + d + e + f
    *   }
    * }}}
    *
    * See [[Task.map6]] for sequential processing.
    */
  def parMap6[A1, A2, A3, A4, A5, A6, R](
    fa1: Task[A1],
    fa2: Task[A2],
    fa3: Task[A3],
    fa4: Task[A4],
    fa5: Task[A5],
    fa6: Task[A6]
  )(f: (A1, A2, A3, A4, A5, A6) => R): Task[R] = {
    val fa12345 = zip5(fa1, fa2, fa3, fa4, fa5)
    parMap2(fa12345, fa6) { case ((a1, a2, a3, a4, a5), a6) => f(a1, a2, a3, a4, a5, a6) }
  }

  /** Pairs two [[Task]] instances using [[parMap2]]. */
  def zip2[A1, A2, R](fa1: Task[A1], fa2: Task[A2]): Task[(A1, A2)] =
    Task.mapBoth(fa1, fa2)((_, _))

  /** Pairs three [[Task]] instances using [[parMap3]]. */
  def zip3[A1, A2, A3](fa1: Task[A1], fa2: Task[A2], fa3: Task[A3]): Task[(A1, A2, A3)] =
    parMap3(fa1, fa2, fa3)((a1, a2, a3) => (a1, a2, a3))

  /** Pairs four [[Task]] instances using [[parMap4]]. */
  def zip4[A1, A2, A3, A4](fa1: Task[A1], fa2: Task[A2], fa3: Task[A3], fa4: Task[A4]): Task[(A1, A2, A3, A4)] =
    parMap4(fa1, fa2, fa3, fa4)((a1, a2, a3, a4) => (a1, a2, a3, a4))

  /** Pairs five [[Task]] instances using [[parMap5]]. */
  def zip5[A1, A2, A3, A4, A5](
    fa1: Task[A1],
    fa2: Task[A2],
    fa3: Task[A3],
    fa4: Task[A4],
    fa5: Task[A5]
  ): Task[(A1, A2, A3, A4, A5)] =
    parMap5(fa1, fa2, fa3, fa4, fa5)((a1, a2, a3, a4, a5) => (a1, a2, a3, a4, a5))

  /** Pairs six [[Task]] instances using [[parMap6]]. */
  def zip6[A1, A2, A3, A4, A5, A6](
    fa1: Task[A1],
    fa2: Task[A2],
    fa3: Task[A3],
    fa4: Task[A4],
    fa5: Task[A5],
    fa6: Task[A6]
  ): Task[(A1, A2, A3, A4, A5, A6)] =
    parMap6(fa1, fa2, fa3, fa4, fa5, fa6)((a1, a2, a3, a4, a5, a6) => (a1, a2, a3, a4, a5, a6))

  /** A run-loop frame index is a number representing the current run-loop
    * cycle, being incremented whenever a `flatMap` evaluation happens.
    *
    * It gets used for automatically forcing asynchronous boundaries, according to the
    * [[monix.execution.ExecutionModel ExecutionModel]]
    * injected by the [[monix.execution.Scheduler Scheduler]] when
    * the task gets evaluated with `runAsync`.
    *
    * @see [[FrameIndexRef]]
    */
  type FrameIndex = Int

  /** Set of options for customizing the task's behavior.
    *
    * See [[Task.defaultOptions]] for the default `Options` instance
    * used by [[Task!.runAsync(implicit* .runAsync]].
    *
    * @param autoCancelableRunLoops should be set to `true` in
    *        case you want `flatMap` driven loops to be
    *        auto-cancelable. Defaults to `false`.
    *
    * @param localContextPropagation should be set to `true` in
    *        case you want the [[monix.execution.misc.Local Local]]
    *        variables to be propagated on async boundaries.
    *        Defaults to `false`.
    */
  final case class Options(autoCancelableRunLoops: Boolean, localContextPropagation: Boolean) {

    /** Creates a new set of options from the source, but with
      * the [[autoCancelableRunLoops]] value set to `true`.
      */
    def enableAutoCancelableRunLoops: Options =
      copy(autoCancelableRunLoops = true)

    /** Creates a new set of options from the source, but with
      * the [[autoCancelableRunLoops]] value set to `false`.
      */
    def disableAutoCancelableRunLoops: Options =
      copy(autoCancelableRunLoops = false)

    /** Creates a new set of options from the source, but with
      * the [[localContextPropagation]] value set to `true`.
      */
    def enableLocalContextPropagation: Options =
      copy(localContextPropagation = true)

    /** Creates a new set of options from the source, but with
      * the [[localContextPropagation]] value set to `false`.
      */
    def disableLocalContextPropagation: Options =
      copy(localContextPropagation = false)
  }

  /** Default [[Options]] to use for [[Task]] evaluation,
    * thus:
    *
    *  - `autoCancelableRunLoops` is `false` by default
    *  - `localContextPropagation` is `false` by default
    *
    * On top of the JVM the default can be overridden by
    * setting the following system properties:
    *
    *  - `monix.environment.autoCancelableRunLoops`
    *    (`true`, `yes` or `1` for enabling)
    *
    *  - `monix.environment.localContextPropagation`
    *    (`true`, `yes` or `1` for enabling)
    *
    * @see [[Task.Options]]
    */
  val defaultOptions: Options =
    Options(
      autoCancelableRunLoops = Platform.autoCancelableRunLoops,
      localContextPropagation = Platform.localContextPropagation
    )

  /** A reference that boxes a [[FrameIndex]] possibly using a thread-local.
    *
    * This definition is of interest only when creating
    * tasks with [[Task.unsafeCreate]], which exposes internals and
    * is considered unsafe to use.
    *
    * In case the [[Task]] is executed with
    * [[monix.execution.ExecutionModel.BatchedExecution BatchedExecution]],
    * this class boxes a [[FrameIndex]] in order to transport it over
    * light async boundaries, possibly using a
    * [[monix.execution.misc.ThreadLocal ThreadLocal]], since this
    * index is not supposed to survive when threads get forked.
    *
    * The [[FrameIndex]] is a counter that increments whenever a
    * `flatMap` operation is evaluated. And with `BatchedExecution`,
    * whenever that counter exceeds the specified threshold, an
    * asynchronous boundary is automatically inserted. However this
    * capability doesn't blend well with light asynchronous
    * boundaries, for example `Async` tasks that never fork logical threads or
    * [[monix.execution.schedulers.TrampolinedRunnable TrampolinedRunnable]]
    * instances executed by capable schedulers. This is why
    * [[FrameIndexRef]] is part of the [[Context]] of execution for
    * [[Task]], available for asynchronous tasks that get created with
    * [[Task.unsafeCreate]].
    *
    * Note that in case the execution model is not
    * [[monix.execution.ExecutionModel.BatchedExecution BatchedExecution]]
    * then this reference is just a dummy, since there's no point in
    * keeping a counter around, plus setting and fetching from a
    * `ThreadLocal` can be quite expensive.
    */
  sealed abstract class FrameIndexRef {

    /** Returns the current [[FrameIndex]]. */
    def apply(): FrameIndex

    /** Stores a new [[FrameIndex]]. */
    def `:=`(update: FrameIndex): Unit

    /** Resets the stored [[FrameIndex]] to 1, which is the
      * default value that should be used after an asynchronous
      * boundary happened.
      */
    def reset(): Unit
  }

  object FrameIndexRef {

    /** Builds a [[FrameIndexRef]]. */
    def apply(em: ExecutionModel): FrameIndexRef =
      em match {
        case AlwaysAsyncExecution | SynchronousExecution => Dummy
        case BatchedExecution(_) => new Local
      }

    // Keeps our frame index in a thread-local
    private final class Local extends FrameIndexRef {
      private[this] val local = ThreadLocal(1)
      def apply(): FrameIndex = local.get()
      def `:=`(update: FrameIndex): Unit = local.set(update)
      def reset(): Unit = local.reset()
    }

    // Dummy implementation that doesn't do anything
    private object Dummy extends FrameIndexRef {
      def apply(): FrameIndex = 1
      def `:=`(update: FrameIndex): Unit = ()
      def reset(): Unit = ()
    }
  }

  /** The `Context` under which [[Task]] is supposed to be executed.
    *
    * This definition is of interest only when creating
    * tasks with [[Task.unsafeCreate]], which exposes internals and
    * is considered unsafe to use.
    *
    * @param scheduler is the [[monix.execution.Scheduler Scheduler]]
    *        in charge of evaluation on `runAsync`.
    *
    * @param connection is the
    *        [[monix.execution.cancelables.StackedCancelable StackedCancelable]]
    *        that handles the cancellation on `runAsync`
    *
    * @param frameRef is a thread-local counter that keeps track
    *        of the current frame index of the run-loop. The run-loop
    *        is supposed to force an asynchronous boundary upon
    *        reaching a certain threshold, when the task is evaluated
    *        with
    *        [[monix.execution.ExecutionModel.BatchedExecution]].
    *        And this `frameIndexRef` should be reset whenever a real
    *        asynchronous boundary happens.
    *
    *        See the description of [[FrameIndexRef]].
    *
    * @param options is a set of options for customizing the task's
    *        behavior upon evaluation.
    */
  final case class Context(
    scheduler: Scheduler,
    connection: StackedCancelable,
    frameRef: FrameIndexRef,
    options: Options
  ) {

    /** Helper that returns the
      * [[monix.execution.ExecutionModel ExecutionModel]]
      * specified by the [[scheduler]].
      */
    def executionModel: ExecutionModel =
      scheduler.executionModel

    /** Helper that returns `true` if the current `Task` run-loop
      * should be canceled or `false` otherwise.
      */
    def shouldCancel: Boolean =
      options.autoCancelableRunLoops &&
        connection.isCanceled
  }

  object Context {

    /** Initialize fresh [[Context]] reference. */
    def apply(s: Scheduler, opts: Options): Context = {
      val conn = StackedCancelable()
      val em = s.executionModel
      val frameRef = FrameIndexRef(em)
      Context(s, conn, frameRef, opts)
    }
  }

  // -- DEPRECATIONS

  /** DEPRECATED — please use [[Task!.executeAsync .executeAsync]].
    *
    * The reason for the deprecation is the repurposing of the word "fork".
    */
  @deprecated("Please use Task!.executeAsync", "3.0.0")
  def fork[A](fa: Task[A]): Task[A] = {
    // $COVERAGE-OFF$
    fa.executeAsync
    // $COVERAGE-ON$
  }

  /** DEPRECATED — please use [[Task.executeOn .executeOn]].
    *
    * The reason for the deprecation is the repurposing of the word "fork".
    */
  @deprecated("Please use Task!.executeOn", "3.0.0")
  def fork[A](fa: Task[A], s: Scheduler): Task[A] = {
    // $COVERAGE-OFF$
    fa.executeOn(s)
    // $COVERAGE-ON$
  }

  implicit final class DeprecatedExtensions[A](val self: Task[A]) extends AnyVal {

    /** DEPRECATED - renamed to [[Task.executeAsync executeAsync]].
      *
      * The reason for the deprecation is the repurposing of the word "fork".
      */
    @deprecated("Renamed to Task!.executeAsync", "3.0.0")
    def executeWithFork: Task[A] = {
      // $COVERAGE-OFF$
      self.executeAsync
      // $COVERAGE-ON$
    }
  }

  // -- INTERNALS

  /** [[Task]] state describing an immediate synchronous value. */
  private[eval] final case class Now[A](value: A) extends Task[A] {
    // Optimizations to avoid the run-loop
    override def runAsync(cb: Callback[A])(implicit s: Scheduler): Cancelable = {
      if (s.executionModel != AlwaysAsyncExecution) cb.onSuccess(value)
      else s.executeAsync(() => cb.onSuccess(value))
      Cancelable.empty
    }
    override def runAsync(implicit s: Scheduler): CancelableFuture[A] =
      CancelableFuture.successful(value)
    override def runAsyncOpt(implicit s: Scheduler, opts: Options): CancelableFuture[A] =
      runAsync(s)
    override def runAsyncOpt(cb: Callback[A])(implicit s: Scheduler, opts: Options): Cancelable =
      runAsync(cb)(s)
  }

  /** [[Task]] state describing an immediate exception. */
  private[eval] final case class Error[A](ex: Throwable) extends Task[A] {
    // Optimizations to avoid the run-loop
    override def runAsync(cb: Callback[A])(implicit s: Scheduler): Cancelable = {
      if (s.executionModel != AlwaysAsyncExecution) cb.onError(ex)
      else s.executeAsync(() => cb.onError(ex))
      Cancelable.empty
    }
    override def runAsync(implicit s: Scheduler): CancelableFuture[A] =
      CancelableFuture.failed(ex)
    override def runAsyncOpt(implicit s: Scheduler, opts: Options): CancelableFuture[A] =
      runAsync(s)
    override def runAsyncOpt(cb: Callback[A])(implicit s: Scheduler, opts: Options): Cancelable =
      runAsync(cb)(s)
  }

  /** [[Task]] state describing an immediate synchronous value. */
  private[eval] final case class Eval[A](thunk: () => A) extends Task[A]

  /** Internal state, the result of [[Task.defer]] */
  private[eval] final case class Suspend[+A](thunk: () => Task[A]) extends Task[A]

  /** Internal [[Task]] state that is the result of applying `flatMap`. */
  private[eval] final case class FlatMap[A, B](source: Task[A], f: A => Task[B]) extends Task[B]

  /** Internal [[Coeval]] state that is the result of applying `map`. */
  private[eval] final case class Map[S, +A](source: Task[S], f: S => A, index: Int)
      extends Task[A] with (S => Task[A]) {

    def apply(value: S): Task[A] =
      new Now(f(value))
    override def toString: String =
      super[Task].toString
  }

  /** Constructs a lazy [[Task]] instance whose result will
    * be computed asynchronously.
    *
    * Unsafe to build directly, only use if you know what you're doing.
    * For building `Async` instances safely, see [[create]].
    */
  private[eval] final case class Async[+A](register: (Context, Callback[A]) => Unit) extends Task[A]

  /** Internal [[Task]] state that defers the evaluation of the
    * given [[Task]] and upon execution memoize its result to
    * be available for later evaluations.
    */
  private[eval] final class MemoizeSuspend[A](f: () => Task[A], private[eval] val cacheErrors: Boolean)
      extends Task[A] {

    private[eval] var thunk: () => Task[A] = f
    private[eval] val state = Atomic(null: AnyRef)

    def isCachingAll: Boolean =
      cacheErrors

    def value: Option[Try[A]] =
      state.get match {
        case null => None
        case (p: Promise[_], _) =>
          p.asInstanceOf[Promise[A]].future.value
        case result: Try[_] =>
          Some(result.asInstanceOf[Try[A]])
      }

    override def runAsync(cb: Callback[A])(implicit s: Scheduler): Cancelable =
      state.get match {
        case null =>
          super.runAsync(cb)(s)
        case (p: Promise[_], conn: StackedCancelable) =>
          val f = p.asInstanceOf[Promise[A]].future
          f.onComplete(cb)
          conn
        case result: Try[_] =>
          cb(result.asInstanceOf[Try[A]])
          Cancelable.empty
      }

    override def runAsync(implicit s: Scheduler): CancelableFuture[A] =
      state.get match {
        case null =>
          super.runAsync(s)
        case (p: Promise[_], conn: StackedCancelable) =>
          val f = p.asInstanceOf[Promise[A]].future
          CancelableFuture(f, conn)
        case result: Try[_] =>
          CancelableFuture.fromTry(result.asInstanceOf[Try[A]])
      }
  }

  /** Unsafe utility - starts the execution of a Task with a guaranteed
    * asynchronous boundary, by providing
    * the needed [[monix.execution.Scheduler Scheduler]],
    * [[monix.execution.cancelables.StackedCancelable StackedCancelable]]
    * and [[Callback]].
    *
    * DO NOT use directly, as it is UNSAFE to use, unless you know
    * what you're doing. Prefer [[Task.runAsync(cb* Task.runAsync]]
    * and [[Task.executeAsync .executeAsync]].
    */
  def unsafeStartAsync[A](source: Task[A], context: Context, cb: Callback[A]): Unit =
    TaskRunLoop.restartAsync(source, context, cb, null, null, null)

  /** Unsafe utility - starts the execution of a Task with a guaranteed
    * [[monix.execution.schedulers.TrampolinedRunnable trampolined asynchronous boundary]],
    * by providing the needed [[monix.execution.Scheduler Scheduler]],
    * [[monix.execution.cancelables.StackedCancelable StackedCancelable]]
    * and [[Callback]].
    *
    * DO NOT use directly, as it is UNSAFE to use, unless you know
    * what you're doing. Prefer [[Task.runAsync(cb* Task.runAsync]]
    * and [[Task.executeAsync .executeAsync]].
    */
  def unsafeStartTrampolined[A](source: Task[A], context: Context, cb: Callback[A]): Unit =
    context.scheduler.execute(new TrampolinedRunnable {

      def run(): Unit =
        TaskRunLoop.startFull(source, context, cb, null, null, null, context.frameRef())
    })

  /** Unsafe utility - starts the execution of a Task, by providing
    * the needed [[monix.execution.Scheduler Scheduler]],
    * [[monix.execution.cancelables.StackedCancelable StackedCancelable]]
    * and [[Callback]].
    *
    * DO NOT use directly, as it is UNSAFE to use, unless you know
    * what you're doing. Prefer [[Task.runAsync(cb* Task.runAsync]].
    */
  def unsafeStartNow[A](source: Task[A], context: Context, cb: Callback[A]): Unit =
    TaskRunLoop.startFull(source, context, cb, null, null, null, context.frameRef())

  private[this] final val neverRef: Async[Nothing] =
    Async((_, _) => ())

  /** Internal, reusable reference. */
  private final val nowConstructor: (Any => Task[Nothing]) =
    ((a: Any) => new Now(a)).asInstanceOf[Any => Task[Nothing]]

  /** Internal, reusable reference. */
  private final val raiseConstructor: (Throwable => Task[Nothing]) =
    e => new Error(e)

  /** Used as optimization by [[Task.attempt]]. */
  private object AttemptTask extends StackFrame[Any, Task[Either[Throwable, Any]]] {
    override def apply(a: Any): Task[Either[Throwable, Any]] =
      new Now(new Right(a))
    override def recover(e: Throwable): Task[Either[Throwable, Any]] =
      new Now(new Left(e))
  }

  /** Used as optimization by [[Task.materialize]]. */
  private object MaterializeTask extends StackFrame[Any, Task[Try[Any]]] {
    override def apply(a: Any): Task[Try[Any]] =
      new Now(new Success(a))
    override def recover(e: Throwable): Task[Try[Any]] =
      new Now(new Failure(e))
  }
}

private[eval] abstract class TaskInstancesLevel1 extends TaskInstancesLevel0 {

  /** Global instance for `cats.effect.Async`.
    *
    * Implied are `cats.CoflatMap`, `cats.Applicative`, `cats.Monad`,
    * `cats.MonadError` and `cats.effect.Sync`.
    *
    * Seek more info about Cats, the standard library for FP, at:
    *
    *  - [[https://typelevel.org/cats/ typelevel/cats]]
    *  - [[https://github.com/typelevel/cats-effect typelevel/cats-effect]]
    */
  implicit def catsAsync: CatsAsyncForTask =
    CatsAsyncForTask

  /** Global instance for `cats.Parallel`.
    *
    * The `Parallel` type class is useful for processing
    * things in parallel in a generic way, usable with
    * Cats' utils and syntax:
    *
    * {{{
    *   import cats.syntax.all._
    *
    *   (taskA, taskB, taskC).parMap { (a, b, c) =>
    *     a + b + c
    *   }
    * }}}
    *
    * Seek more info about Cats, the standard library for FP, at:
    *
    *  - [[https://typelevel.org/cats/ typelevel/cats]]
    *  - [[https://github.com/typelevel/cats-effect typelevel/cats-effect]]
    */
  implicit def catsParallel: CatsParallelForTask =
    CatsParallelForTask

  /** Given an `A` type that has a `cats.Monoid[A]` implementation,
    * then this provides the evidence that `Task[A]` also has
    * a `Monoid[Task[A]]` implementation.
    */
  implicit def catsMonoid[A](implicit A: Monoid[A]): Monoid[Task[A]] =
    new CatsMonadToMonoid[Task, A]()(CatsAsyncForTask, A)
}

<<<<<<< HEAD
private[eval] abstract class TaskInstancesLevel0 {

=======
private[eval] abstract class TaskInstancesLevel0 extends TaskParallelNewtype {
>>>>>>> 23fbefed
  /** Global instance for `cats.effect.Effect`.
    *
    * Implied are `cats.CoflatMap`, `cats.Applicative`, `cats.Monad`,
    * `cats.MonadError`, `cats.effect.Sync` and `cats.effect.Async`.
    *
    * Note this is different from
    * [[monix.eval.Task.catsAsync Task.catsAsync]] because we need an
    * implicit [[monix.execution.Scheduler Scheduler]] in scope in
    * order to trigger the execution of a `Task`. It's also lower
    * priority in order to not trigger conflicts, because
    * `Effect <: Async`
    *
    * Seek more info about Cats, the standard library for FP, at:
    *
    *  - [[https://typelevel.org/cats/ typelevel/cats]]
    *  - [[https://github.com/typelevel/cats-effect typelevel/cats-effect]]
    *
    * @param ec is a [[monix.execution.Scheduler Scheduler]] that needs
    *        to be available in scope
    */
  implicit def catsEffect(implicit ec: Scheduler): CatsEffectForTask =
    new CatsEffectForTask

  /** Given an `A` type that has a `cats.Semigroup[A]` implementation,
    * then this provides the evidence that `Task[A]` also has
    * a `Semigroup[Task[A]]` implementation.
    *
    * This has a lower-level priority than [[Task.catsMonoid]]
    * in order to avoid conflicts.
    */
  implicit def catsSemigroup[A](implicit A: Semigroup[A]): Semigroup[Task[A]] =
    new CatsMonadToSemigroup[Task, A]()(CatsAsyncForTask, A)
}

private[eval] abstract class TaskParallelNewtype {
  /** Newtype encoding for an `Task` datatype that has a [[cats.Applicative]]
    * capable of doing parallel processing in `ap` and `map2`, needed
    * for implementing [[cats.Parallel]].
    *
    * Helpers are provided for converting back and forth in `Par.apply`
    * for wrapping any `Task` value and `Par.unwrap` for unwrapping.
    *
    * The encoding is based on the "newtypes" project by
    * Alexander Konovalov, chosen because it's devoid of boxing issues and
    * a good choice until opaque types will land in Scala.
    */
  type Par[+A] = Par.Type[A]

  /** Newtype encoding, see the [[Task.Par]] type alias
    * for more details.
    */
  object Par extends Newtype1[Task]
}<|MERGE_RESOLUTION|>--- conflicted
+++ resolved
@@ -2696,12 +2696,7 @@
     new CatsMonadToMonoid[Task, A]()(CatsAsyncForTask, A)
 }
 
-<<<<<<< HEAD
-private[eval] abstract class TaskInstancesLevel0 {
-
-=======
 private[eval] abstract class TaskInstancesLevel0 extends TaskParallelNewtype {
->>>>>>> 23fbefed
   /** Global instance for `cats.effect.Effect`.
     *
     * Implied are `cats.CoflatMap`, `cats.Applicative`, `cats.Monad`,
