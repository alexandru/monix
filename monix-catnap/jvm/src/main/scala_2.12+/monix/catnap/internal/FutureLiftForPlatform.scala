/*
 * Copyright (c) 2014-2019 by The Monix Project Developers.
 * See the project homepage at: https://monix.io
 *
 * Licensed under the Apache License, Version 2.0 (the "License");
 * you may not use this file except in compliance with the License.
 * You may obtain a copy of the License at
 *
 *     http://www.apache.org/licenses/LICENSE-2.0
 *
 * Unless required by applicable law or agreed to in writing, software
 * distributed under the License is distributed on an "AS IS" BASIS,
 * WITHOUT WARRANTIES OR CONDITIONS OF ANY KIND, either express or implied.
 * See the License for the specific language governing permissions and
 * limitations under the License.
 */

package monix.catnap
package internal

import java.util.concurrent.{CancellationException, CompletableFuture, CompletionException}
import java.util.function.BiFunction

import cats.effect.{Async, Concurrent}

private[catnap] abstract class FutureLiftForPlatform {
  /**
    * Lifts Java's `java.util.concurrent.CompletableFuture` to
    * any data type implementing `cats.effect.Concurrent`.
    */
  def javaCompletableToConcurrent[F[_], A](fa: F[CompletableFuture[A]])(implicit F: Concurrent[F]): F[A] =
    F.flatMap(fa) { cf =>
      F.cancelable { cb =>
        subscribeToCompletable(cf, cb)
        F.delay(cf.cancel(true))
      }
    }

  /**
    * Lifts Java's `java.util.concurrent.CompletableFuture` to
    * any data type implementing `cats.effect.Async`.
    */
  def javaCompletableToAsync[F[_], A](fa: F[CompletableFuture[A]])(implicit F: Async[F]): F[A] =
    F.flatMap(fa) { cf =>
      F.async { cb =>
        subscribeToCompletable(cf, cb)
      }
    }

  /**
    * A generic function that subsumes both [[javaCompletableToConcurrent]]
    * and [[javaCompletableToAsync]].
    */
  def javaCompletableToConcurrentOrAsync[F[_], A](fa: F[CompletableFuture[A]])(
    implicit F: Concurrent[F] OrElse Async[F]): F[A] = {

    F.unify match {
      case ref: Concurrent[F] @unchecked => javaCompletableToConcurrent(fa)(ref)
      case ref => javaCompletableToAsync(fa)(ref)
    }
  }

  /**
    * Implicit instance of [[FutureLift]] for converting from
    * `java.util.concurrent.CompletableFuture` to any `Concurrent`
    * or `Async` data type.
    */
  implicit def javaCompletableLiftForConcurrentOrAsync[F[_]](
    implicit F: Concurrent[F] OrElse Async[F]): FutureLift[F, CompletableFuture] = {
<<<<<<< HEAD
=======

>>>>>>> bc6b25c8
    F.unify match {
      case ref: Concurrent[F] @unchecked =>
        new FutureLift[F, CompletableFuture] {
          def apply[A](fa: F[CompletableFuture[A]]): F[A] =
            javaCompletableToConcurrent(fa)(ref)
        }
      case ref =>
        new FutureLift[F, CompletableFuture] {
          def apply[A](fa: F[CompletableFuture[A]]): F[A] =
            javaCompletableToAsync(fa)(ref)
        }
    }
  }

  private def subscribeToCompletable[A, F[_]](cf: CompletableFuture[A], cb: Either[Throwable, A] => Unit): Unit = {
    cf.handle[Unit](new BiFunction[A, Throwable, Unit] {
      override def apply(result: A, err: Throwable): Unit = {
        err match {
          case null =>
            cb(Right(result))
          case _: CancellationException =>
            ()
          case ex: CompletionException if ex.getCause ne null =>
            cb(Left(ex.getCause))
          case ex =>
            cb(Left(ex))
        }
      }
    })
  }
}<|MERGE_RESOLUTION|>--- conflicted
+++ resolved
@@ -67,10 +67,7 @@
     */
   implicit def javaCompletableLiftForConcurrentOrAsync[F[_]](
     implicit F: Concurrent[F] OrElse Async[F]): FutureLift[F, CompletableFuture] = {
-<<<<<<< HEAD
-=======
 
->>>>>>> bc6b25c8
     F.unify match {
       case ref: Concurrent[F] @unchecked =>
         new FutureLift[F, CompletableFuture] {
