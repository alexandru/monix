--- conflicted
+++ resolved
@@ -59,13 +59,6 @@
   override def scheduleAtFixedRate(initialDelay: Long, period: Long, unit: TimeUnit, r: Runnable): Cancelable = {
     val sub = MultiAssignmentCancelable()
 
-<<<<<<< HEAD
-    def loop(initialDelayMs: Long, periodMs: Long): Unit = {
-      sub := scheduleOnce(initialDelayMs, TimeUnit.MILLISECONDS, new Runnable {
-        def run(): Unit = {
-          val startedAtMillis = currentTimeMillis()
-          r.run()
-=======
     def loop(initialDelayMs: Long, periodMs: Long): Unit =
       if (!sub.isCanceled) {
         sub := scheduleOnce(initialDelayMs, TimeUnit.MILLISECONDS, new Runnable {
@@ -79,7 +72,6 @@
               val d = periodMs - durationMillis
               if (d >= 0) d else 0
             }
->>>>>>> 34f30554
 
             // Recursive call
             loop(delay, periodMs)
